// Copyright 2018-2019 Parity Technologies (UK) Ltd.
// This file is part of Substrate.

// Substrate is free software: you can redistribute it and/or modify
// it under the terms of the GNU General Public License as published by
// the Free Software Foundation, either version 3 of the License, or
// (at your option) any later version.

// Substrate is distributed in the hope that it will be useful,
// but WITHOUT ANY WARRANTY; without even the implied warranty of
// MERCHANTABILITY or FITNESS FOR A PARTICULAR PURPOSE.  See the
// GNU General Public License for more details.

// You should have received a copy of the GNU General Public License
// along with Substrate.  If not, see <http://www.gnu.org/licenses/>.

#![cfg_attr(feature = "bench", feature(test))]
#[cfg(feature = "bench")]
extern crate test;

use std::{str::FromStr, io::{stdin, Read}, convert::TryInto};
use hex_literal::hex;
use clap::load_yaml;
use bip39::{Mnemonic, Language, MnemonicType};
<<<<<<< HEAD
use substrate_primitives::{ed25519, sr25519, hexdisplay::HexDisplay, Pair, Public, crypto::Ss58Codec, blake2_256};
use parity_codec::{Encode, Decode};
use sr_primitives::generic::Era;
use node_primitives::{Balance, Index, Hash};
use node_runtime::{Call, UncheckedExtrinsic, BalancesCall, Runtime};
=======
use substrate_primitives::{
	ed25519, sr25519, hexdisplay::HexDisplay, Pair, Public,
	crypto::{Ss58Codec, set_default_ss58_version, Ss58AddressFormat}, blake2_256
};
use parity_codec::{Encode, Decode, Compact};
use sr_primitives::generic::Era;
use node_primitives::{Balance, Index, Hash};
use node_runtime::{Call, UncheckedExtrinsic, /*CheckNonce, TakeFees, */BalancesCall};
>>>>>>> cf98501f

mod vanity;

trait Crypto {
	type Pair: Pair<Public=Self::Public>;
	type Public: Public + Ss58Codec + AsRef<[u8]> + std::hash::Hash;
	fn pair_from_suri(suri: &str, password: Option<&str>) -> Self::Pair {
		Self::Pair::from_string(suri, password).expect("Invalid phrase")
	}
	fn ss58_from_pair(pair: &Self::Pair) -> String { pair.public().to_ss58check() }
	fn public_from_pair(pair: &Self::Pair) -> Vec<u8> { pair.public().as_ref().to_owned() }
	fn print_from_uri(uri: &str, password: Option<&str>) where <Self::Pair as Pair>::Public: Sized + Ss58Codec + AsRef<[u8]> {
		if let Ok((pair, seed)) = Self::Pair::from_phrase(uri, password) {
			println!("Secret phrase `{}` is account:\n  Secret seed: 0x{}\n  Public key (hex): 0x{}\n  Address (SS58): {}",
				uri,
				HexDisplay::from(&seed.as_ref()),
				HexDisplay::from(&Self::public_from_pair(&pair)),
				Self::ss58_from_pair(&pair)
			);
		} else if let Ok(pair) = Self::Pair::from_string(uri, password) {
			println!("Secret Key URI `{}` is account:\n  Public key (hex): 0x{}\n  Address (SS58): {}",
				uri,
				HexDisplay::from(&Self::public_from_pair(&pair)),
				Self::ss58_from_pair(&pair)
			);
		} else if let Ok((public, v)) = <Self::Pair as Pair>::Public::from_string_with_version(uri) {
			println!("Public Key URI `{}` is account:\n  Network ID/version: {}\n  Public key (hex): 0x{}\n  Address (SS58): {}",
				uri,
				String::from(Ss58AddressFormat::from(v)),
				HexDisplay::from(&public.as_ref()),
				public.to_ss58check_with_version(v)
			);
		} else {
			println!("Invalid phrase/URI given");
		}
	}
}

struct Ed25519;

impl Crypto for Ed25519 {
	type Pair = ed25519::Pair;
	type Public = ed25519::Public;

	fn pair_from_suri(suri: &str, password_override: Option<&str>) -> Self::Pair {
		ed25519::Pair::from_legacy_string(suri, password_override)
	}
}

struct Sr25519;

impl Crypto for Sr25519 {
	type Pair = sr25519::Pair;
	type Public = sr25519::Public;
}

fn execute<C: Crypto>(matches: clap::ArgMatches) where
	<<C as Crypto>::Pair as Pair>::Signature: AsRef<[u8]> + AsMut<[u8]> + Default,
	<<C as Crypto>::Pair as Pair>::Public: Sized + AsRef<[u8]> + Ss58Codec + AsRef<<<C as Crypto>::Pair as Pair>::Public>,
{
	let extra = |i: Index, f: Balance| {
		(
			system::CheckEra::<Runtime>::from(Era::Immortal),
			system::CheckNonce::<Runtime>::from(i),
			system::CheckWeight::<Runtime>::from(),
			balances::TakeFees::<Runtime>::from(f),
		)
	};
	let password = matches.value_of("password");
	let maybe_network = matches.value_of("network");
	if let Some(network) = maybe_network {
		let v = network.try_into()
			.expect("Invalid network name: must be polkadot/substrate/kusama");
		set_default_ss58_version(v);
	}
	match matches.subcommand() {
		("generate", Some(matches)) => {
			// create a new randomly generated mnemonic phrase
			let words = matches.value_of("words")
				.map(|x| usize::from_str(x).expect("Invalid number given for --words"))
				.map(|x| MnemonicType::for_word_count(x)
					.expect("Invalid number of words given for phrase: must be 12/15/18/21/24")
				).unwrap_or(MnemonicType::Words12);
			let mnemonic = Mnemonic::new(words, Language::English);
			C::print_from_uri(mnemonic.phrase(), password);
		}
		("inspect", Some(matches)) => {
			let uri = matches.value_of("uri")
				.expect("URI parameter is required; thus it can't be None; qed");
			C::print_from_uri(uri, password);
		}
		("vanity", Some(matches)) => {
			let desired: String = matches.value_of("pattern").map(str::to_string).unwrap_or_default();
			let result = vanity::generate_key::<C>(&desired).expect("Key generation failed");
			C::print_from_uri(&format!("0x{}", HexDisplay::from(&result.seed.as_ref())), None);
		}
		("sign", Some(matches)) => {
			let suri = matches.value_of("suri")
				.expect("secret URI parameter is required; thus it can't be None; qed");
			let pair = C::pair_from_suri(suri, password);
			let mut message = vec![];
			stdin().lock().read_to_end(&mut message).expect("Error reading from stdin");
			if matches.is_present("hex") {
				message = hex::decode(&message).expect("Invalid hex in message");
			}
			let sig = pair.sign(&message);
			println!("{}", hex::encode(&sig));
		}
		/*("transfer", Some(matches)) => {
			let signer = matches.value_of("from")
				.expect("parameter is required; thus it can't be None; qed");
			let signer = Sr25519::pair_from_suri(signer, password);

			let to = matches.value_of("to")
				.expect("parameter is required; thus it can't be None; qed");
			let to = sr25519::Public::from_string(to).ok().or_else(||
				sr25519::Pair::from_string(to, password).ok().map(|p| p.public())
			).expect("Invalid 'to' URI; expecting either a secret URI or a public URI.");

			let amount = matches.value_of("amount")
				.expect("parameter is required; thus it can't be None; qed");
			let amount = str::parse::<Balance>(amount)
				.expect("Invalid 'amount' parameter; expecting an integer.");

			let index = matches.value_of("index")
				.expect("parameter is required; thus it can't be None; qed");
			let index = str::parse::<Index>(index)
				.expect("Invalid 'amount' parameter; expecting an integer.");

			let function = Call::Balances(BalancesCall::transfer(to.into(), amount));

			let genesis_hash: Hash = match matches.value_of("genesis").unwrap_or("alex") {
				"elm" => hex!["10c08714a10c7da78f40a60f6f732cf0dba97acfb5e2035445b032386157d5c3"].into(),
				"alex" => hex!["dcd1346701ca8396496e52aa2785b1748deb6db09551b72159dcb3e08991025b"].into(),
				h => hex::decode(h).ok().and_then(|x| Decode::decode(&mut &x[..]))
					.expect("Invalid genesis hash or unrecognised chain identifier"),
			};

			println!("Using a genesis hash of {}", HexDisplay::from(&genesis_hash.as_ref()));

			let raw_payload = (function, extra(index, 0), genesis_hash);
			let signature = raw_payload.using_encoded(|payload| if payload.len() > 256 {
				signer.sign(&blake2_256(payload)[..])
			} else {
				println!("Signing {}", HexDisplay::from(&payload));
				signer.sign(payload)
			});
			let extrinsic = UncheckedExtrinsic::new_signed(
<<<<<<< HEAD
				raw_payload.0,
				signer.public().into(),
				signature.into(),
				extra(index, 0),
=======
				raw_payload.1,
				signer.public().into(),
				signature.into(),
				era,
				(CheckNonce(index), TakeFees(0)),
>>>>>>> cf98501f
			);
			println!("0x{}", hex::encode(&extrinsic.encode()));
		}
		("sign-transaction", Some(matches)) => {
			let s = matches.value_of("suri")
				.expect("secret URI parameter is required; thus it can't be None; qed");
			let signer = Sr25519::pair_from_suri(s, password);

			let index = matches.value_of("nonce")
				.expect("nonce is required; thus it can't be None; qed");
			let index = str::parse::<Index>(index)
				.expect("Invalid 'index' parameter; expecting an integer.");

			let call = matches.value_of("call")
				.expect("call is required; thus it can't be None; qed");
			let function: Call = hex::decode(&call).ok()
				.and_then(|x| Decode::decode(&mut &x[..])).unwrap();

			let h = matches.value_of("prior-block-hash")
				.expect("prior-block-hash is required; thus it can't be None; qed");
			let prior_block_hash: Hash = hex::decode(h).ok()
				.and_then(|x| Decode::decode(&mut &x[..]))
				.expect("Invalid prior block hash");

			let era = Era::immortal();

			let raw_payload = (function, era, prior_block_hash, extra(index, 0));
			let signature = raw_payload.using_encoded(|payload|
				if payload.len() > 256 {
					signer.sign(&blake2_256(payload)[..])
				} else {
					signer.sign(payload)
				}
			);

			let extrinsic = UncheckedExtrinsic::new_signed(
<<<<<<< HEAD
				raw_payload.0,
				signer.public().into(),
				signature.into(),
				extra(index, 0),
=======
				raw_payload.1,
				signer.public().into(),
				signature.into(),
				era,
				(CheckNonce(index), TakeFees(0)),
>>>>>>> cf98501f
			);

			println!("0x{}", hex::encode(&extrinsic.encode()));
		}*/
		("verify", Some(matches)) => {
			let sig_data = matches.value_of("sig")
				.expect("signature parameter is required; thus it can't be None; qed");
			let mut sig = <<C as Crypto>::Pair as Pair>::Signature::default();
			let sig_data = hex::decode(sig_data).expect("signature is invalid hex");
			if sig_data.len() != sig.as_ref().len() {
				panic!("signature is an invalid length. {} bytes is not the expected value of {} bytes", sig_data.len(), sig.as_ref().len());
			}
			sig.as_mut().copy_from_slice(&sig_data);
			let uri = matches.value_of("uri")
				.expect("public uri parameter is required; thus it can't be None; qed");
			let pubkey = <<C as Crypto>::Pair as Pair>::Public::from_string(uri).ok().or_else(||
				<C as Crypto>::Pair::from_string(uri, password).ok().map(|p| p.public())
			).expect("Invalid URI; expecting either a secret URI or a public URI.");
			let mut message = vec![];
			stdin().lock().read_to_end(&mut message).expect("Error reading from stdin");
			if matches.is_present("hex") {
				message = hex::decode(&message).expect("Invalid hex in message");
			}
			if <<C as Crypto>::Pair as Pair>::verify(&sig, &message, &pubkey) {
				println!("Signature verifies correctly.")
			} else {
				println!("Signature invalid.")
			}
		}
		_ => print_usage(&matches),
	}
}

fn main() {
	let yaml = load_yaml!("cli.yml");
	let matches = clap::App::from_yaml(yaml)
		.version(env!("CARGO_PKG_VERSION"))
		.get_matches();

	if matches.is_present("ed25519") {
		execute::<Ed25519>(matches)
	} else {
		execute::<Sr25519>(matches)
	}
}

fn print_usage(matches: &clap::ArgMatches) {
	println!("{}", matches.usage());
}

#[cfg(test)]
mod tests {
	use super::{Hash, Decode};
	#[test]
	fn should_work() {
		let s = "0123456789012345678901234567890123456789012345678901234567890123";

		let d1: Hash = hex::decode(s).ok().and_then(|x| Decode::decode(&mut &x[..])).unwrap();

		let d2: Hash = {
			let mut gh: [u8; 32] = Default::default();
			gh.copy_from_slice(hex::decode(s).unwrap().as_ref());
			Hash::from(gh)
		};

		assert_eq!(d1, d2);
	}
}<|MERGE_RESOLUTION|>--- conflicted
+++ resolved
@@ -22,22 +22,15 @@
 use hex_literal::hex;
 use clap::load_yaml;
 use bip39::{Mnemonic, Language, MnemonicType};
-<<<<<<< HEAD
-use substrate_primitives::{ed25519, sr25519, hexdisplay::HexDisplay, Pair, Public, crypto::Ss58Codec, blake2_256};
+use substrate_primitives::{
+	ed25519, sr25519, hexdisplay::HexDisplay, Pair, Public, blake2_256,
+	crypto::{Ss58Codec, set_default_ss58_version, Ss58AddressFormat}
+};
 use parity_codec::{Encode, Decode};
-use sr_primitives::generic::Era;
-use node_primitives::{Balance, Index, Hash};
-use node_runtime::{Call, UncheckedExtrinsic, BalancesCall, Runtime};
-=======
-use substrate_primitives::{
-	ed25519, sr25519, hexdisplay::HexDisplay, Pair, Public,
-	crypto::{Ss58Codec, set_default_ss58_version, Ss58AddressFormat}, blake2_256
-};
 use parity_codec::{Encode, Decode, Compact};
 use sr_primitives::generic::Era;
 use node_primitives::{Balance, Index, Hash};
 use node_runtime::{Call, UncheckedExtrinsic, /*CheckNonce, TakeFees, */BalancesCall};
->>>>>>> cf98501f
 
 mod vanity;
 
@@ -186,18 +179,10 @@
 				signer.sign(payload)
 			});
 			let extrinsic = UncheckedExtrinsic::new_signed(
-<<<<<<< HEAD
 				raw_payload.0,
 				signer.public().into(),
 				signature.into(),
 				extra(index, 0),
-=======
-				raw_payload.1,
-				signer.public().into(),
-				signature.into(),
-				era,
-				(CheckNonce(index), TakeFees(0)),
->>>>>>> cf98501f
 			);
 			println!("0x{}", hex::encode(&extrinsic.encode()));
 		}
@@ -234,18 +219,10 @@
 			);
 
 			let extrinsic = UncheckedExtrinsic::new_signed(
-<<<<<<< HEAD
 				raw_payload.0,
 				signer.public().into(),
 				signature.into(),
 				extra(index, 0),
-=======
-				raw_payload.1,
-				signer.public().into(),
-				signature.into(),
-				era,
-				(CheckNonce(index), TakeFees(0)),
->>>>>>> cf98501f
 			);
 
 			println!("0x{}", hex::encode(&extrinsic.encode()));

--- conflicted
+++ resolved
@@ -255,13 +255,8 @@
 
 	// we don't want to finalize on `inner.import_block`
 	let justification = block.justification.take();
-<<<<<<< HEAD
-	let enacts_consensus_change = !new_cache.is_empty();
+	let enacts_consensus_change = new_cache.contains_key(&well_known_cache_keys::AUTHORITIES);
 	let import_result = client.import_block(block, new_cache);
-=======
-	let enacts_consensus_change = new_cache.contains_key(&well_known_cache_keys::AUTHORITIES);
-	let import_result = BlockImport::import_block(&mut client, block, new_cache);
->>>>>>> 855ad098
 
 	let mut imported_aux = match import_result {
 		Ok(ImportResult::Imported(aux)) => aux,

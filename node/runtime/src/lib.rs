// Copyright 2018-2019 Parity Technologies (UK) Ltd.
// This file is part of Substrate.

// Substrate is free software: you can redistribute it and/or modify
// it under the terms of the GNU General Public License as published by
// the Free Software Foundation, either version 3 of the License, or
// (at your option) any later version.

// Substrate is distributed in the hope that it will be useful,
// but WITHOUT ANY WARRANTY; without even the implied warranty of
// MERCHANTABILITY or FITNESS FOR A PARTICULAR PURPOSE.  See the
// GNU General Public License for more details.

// You should have received a copy of the GNU General Public License
// along with Substrate.  If not, see <http://www.gnu.org/licenses/>.

//! The Substrate runtime. This can be compiled with ``#[no_std]`, ready for Wasm.

#![cfg_attr(not(feature = "std"), no_std)]
// `construct_runtime!` does a lot of recursion and requires us to increase the limit to 256.
#![recursion_limit="256"]

use rstd::prelude::*;
use support::{
	construct_runtime, parameter_types, traits::{SplitTwoWays, Currency, OnUnbalanced}
};
use substrate_primitives::u32_trait::{_1, _2, _3, _4};
use node_primitives::{
	AccountId, AccountIndex, AuraId, Balance, BlockNumber, Hash, Index,
	Moment, Signature,
};
use grandpa::fg_primitives::{self, ScheduledChange};
use client::{
	block_builder::api::{self as block_builder_api, InherentData, CheckInherentsResult},
	runtime_api as client_api, impl_runtime_apis
};
use runtime_primitives::{ApplyResult, impl_opaque_keys, generic, create_runtime_str, key_types};
use runtime_primitives::transaction_validity::TransactionValidity;
use runtime_primitives::traits::{
	BlakeTwo256, Block as BlockT, DigestFor, NumberFor, StaticLookup,
};
use version::RuntimeVersion;
use elections::VoteIndex;
#[cfg(any(feature = "std", test))]
use version::NativeVersion;
use substrate_primitives::OpaqueMetadata;
use grandpa::{AuthorityId as GrandpaId, AuthorityWeight as GrandpaWeight};
use finality_tracker::{DEFAULT_REPORT_LATENCY, DEFAULT_WINDOW_SIZE};

#[cfg(any(feature = "std", test))]
pub use runtime_primitives::BuildStorage;
pub use timestamp::Call as TimestampCall;
pub use balances::Call as BalancesCall;
pub use contracts::Gas;
pub use runtime_primitives::{Permill, Perbill};
pub use support::StorageValue;
pub use staking::StakerStatus;

/// Implementations for `Convert` and other helper structs passed into runtime modules as associated
/// types.
pub mod impls;
use impls::{CurrencyToVoteHandler, WeightMultiplierUpdateHandler};

// Make the WASM binary available.
#[cfg(feature = "std")]
include!(concat!(env!("OUT_DIR"), "/wasm_binary.rs"));

/// Runtime version.
pub const VERSION: RuntimeVersion = RuntimeVersion {
	spec_name: create_runtime_str!("node"),
	impl_name: create_runtime_str!("substrate-node"),
	authoring_version: 10,
	// Per convention: if the runtime behavior changes, increment spec_version
	// and set impl_version to equal spec_version. If only runtime
	// implementation changes and behavior does not, then leave spec_version as
	// is and increment impl_version.
<<<<<<< HEAD
	spec_version: 111,
	impl_version: 111,
=======
	spec_version: 115,
	impl_version: 115,
>>>>>>> 5fd94558
	apis: RUNTIME_API_VERSIONS,
};

/// Native version.
#[cfg(any(feature = "std", test))]
pub fn native_version() -> NativeVersion {
	NativeVersion {
		runtime_version: VERSION,
		can_author_with: Default::default(),
	}
}

pub const MILLICENTS: Balance = 1_000_000_000;
pub const CENTS: Balance = 1_000 * MILLICENTS;    // assume this is worth about a cent.
pub const DOLLARS: Balance = 100 * CENTS;

type NegativeImbalance = <Balances as Currency<AccountId>>::NegativeImbalance;

pub struct Author;

impl OnUnbalanced<NegativeImbalance> for Author {
	fn on_unbalanced(amount: NegativeImbalance) {
		Balances::resolve_creating(&Authorship::author(), amount);
	}
}

pub type DealWithFees = SplitTwoWays<
	Balance,
	NegativeImbalance,
	_4, Treasury,   // 4 parts (80%) goes to the treasury.
	_1, Author,     // 1 part (20%) goes to the block author.
>;

pub const SECS_PER_BLOCK: Moment = 6;
pub const MINUTES: Moment = 60 / SECS_PER_BLOCK;
pub const HOURS: Moment = MINUTES * 60;
pub const DAYS: Moment = HOURS * 24;

parameter_types! {
	pub const BlockHashCount: BlockNumber = 250;
}

impl system::Trait for Runtime {
	type Origin = Origin;
	type Index = Index;
	type BlockNumber = BlockNumber;
	type Hash = Hash;
	type Hashing = BlakeTwo256;
	type AccountId = AccountId;
	type Lookup = Indices;
	type Header = generic::Header<BlockNumber, BlakeTwo256>;
	type WeightMultiplierUpdate = WeightMultiplierUpdateHandler;
	type Event = Event;
	type BlockHashCount = BlockHashCount;
}

impl aura::Trait for Runtime {
	type HandleReport = aura::StakingSlasher<Runtime>;
	type AuthorityId = AuraId;
}

impl indices::Trait for Runtime {
	type AccountIndex = AccountIndex;
	type IsDeadAccount = Balances;
	type ResolveHint = indices::SimpleResolveHint<Self::AccountId, Self::AccountIndex>;
	type Event = Event;
}

parameter_types! {
	pub const ExistentialDeposit: Balance = 1 * DOLLARS;
	pub const TransferFee: Balance = 1 * CENTS;
	pub const CreationFee: Balance = 1 * CENTS;
	pub const TransactionBaseFee: Balance = 1 * CENTS;
	pub const TransactionByteFee: Balance = 10 * MILLICENTS;
}

impl balances::Trait for Runtime {
	type Balance = Balance;
	type OnFreeBalanceZero = ((Staking, Contracts), Session);
	type OnNewAccount = Indices;
	type Event = Event;
	type TransactionPayment = DealWithFees;
	type DustRemoval = ();
	type TransferPayment = ();
	type ExistentialDeposit = ExistentialDeposit;
	type TransferFee = TransferFee;
	type CreationFee = CreationFee;
	type TransactionBaseFee = TransactionBaseFee;
	type TransactionByteFee = TransactionByteFee;
}

parameter_types! {
	pub const MinimumPeriod: u64 = SECS_PER_BLOCK / 2;
}
impl timestamp::Trait for Runtime {
	type Moment = Moment;
	type OnTimestampSet = Aura;
	type MinimumPeriod = MinimumPeriod;
}

parameter_types! {
	pub const UncleGenerations: u64 = 0;
}

// TODO: #2986 implement this properly
impl authorship::Trait for Runtime {
	type FindAuthor = ();
	type UncleGenerations = UncleGenerations;
	type FilterUncle = ();
	type EventHandler = ();
}

parameter_types! {
	pub const Period: BlockNumber = 10 * MINUTES;
	pub const Offset: BlockNumber = 0;
}

type SessionHandlers = (Grandpa, Aura, ImOnline);

impl_opaque_keys! {
	pub struct SessionKeys {
		#[id(key_types::ED25519)]
		pub ed25519: GrandpaId,
	}
}

// NOTE: `SessionHandler` and `SessionKeys` are co-dependent: One key will be used for each handler.
// The number and order of items in `SessionHandler` *MUST* be the same number and order of keys in
// `SessionKeys`.
// TODO: Introduce some structure to tie these together to make it a bit less of a footgun. This
// should be easy, since OneSessionHandler trait provides the `Key` as an associated type. #2858

impl session::Trait for Runtime {
	type OnSessionEnding = Staking;
	type SessionHandler = SessionHandlers;
	type ShouldEndSession = session::PeriodicSessions<Period, Offset>;
	type Event = Event;
	type Keys = SessionKeys;
	type ValidatorId = AccountId;
	type ValidatorIdOf = staking::StashOf<Self>;
	type SelectInitialValidators = Staking;
}

impl session::historical::Trait for Runtime {
	type FullIdentification = staking::Exposure<AccountId, Balance>;
	type FullIdentificationOf = staking::ExposureOf<Runtime>;
}

parameter_types! {
	pub const SessionsPerEra: session::SessionIndex = 6;
	pub const BondingDuration: staking::EraIndex = 24 * 28;
}

impl staking::Trait for Runtime {
	type Currency = Balances;
	type CurrencyToVote = CurrencyToVoteHandler;
	type OnRewardMinted = Treasury;
	type Event = Event;
	type Slash = ();
	type Reward = ();
	type SessionsPerEra = SessionsPerEra;
	type BondingDuration = BondingDuration;
	type SessionInterface = Self;
}

parameter_types! {
	pub const LaunchPeriod: BlockNumber = 28 * 24 * 60 * MINUTES;
	pub const VotingPeriod: BlockNumber = 28 * 24 * 60 * MINUTES;
	pub const EmergencyVotingPeriod: BlockNumber = 3 * 24 * 60 * MINUTES;
	pub const MinimumDeposit: Balance = 100 * DOLLARS;
	pub const EnactmentPeriod: BlockNumber = 30 * 24 * 60 * MINUTES;
	pub const CooloffPeriod: BlockNumber = 30 * 24 * 60 * MINUTES;
}

impl democracy::Trait for Runtime {
	type Proposal = Call;
	type Event = Event;
	type Currency = Balances;
	type EnactmentPeriod = EnactmentPeriod;
	type LaunchPeriod = LaunchPeriod;
	type VotingPeriod = VotingPeriod;
	type EmergencyVotingPeriod = EmergencyVotingPeriod;
	type MinimumDeposit = MinimumDeposit;
	type ExternalOrigin = collective::EnsureProportionAtLeast<_1, _2, AccountId, CouncilInstance>;
	type ExternalMajorityOrigin = collective::EnsureProportionAtLeast<_2, _3, AccountId, CouncilInstance>;
	type ExternalPushOrigin = collective::EnsureProportionAtLeast<_2, _3, AccountId, TechnicalInstance>;
	type EmergencyOrigin = collective::EnsureProportionAtLeast<_1, _1, AccountId, CouncilInstance>;
	type CancellationOrigin = collective::EnsureProportionAtLeast<_2, _3, AccountId, CouncilInstance>;
	type VetoOrigin = collective::EnsureMember<AccountId, CouncilInstance>;
	type CooloffPeriod = CooloffPeriod;
}

type CouncilInstance = collective::Instance1;
impl collective::Trait<CouncilInstance> for Runtime {
	type Origin = Origin;
	type Proposal = Call;
	type Event = Event;
}

parameter_types! {
	pub const CandidacyBond: Balance = 10 * DOLLARS;
	pub const VotingBond: Balance = 1 * DOLLARS;
	pub const VotingFee: Balance = 2 * DOLLARS;
	pub const PresentSlashPerVoter: Balance = 1 * CENTS;
	pub const CarryCount: u32 = 6;
	// one additional vote should go by before an inactive voter can be reaped.
	pub const InactiveGracePeriod: VoteIndex = 1;
	pub const ElectionsVotingPeriod: BlockNumber = 2 * DAYS;
	pub const DecayRatio: u32 = 0;
}

impl elections::Trait for Runtime {
	type Event = Event;
	type Currency = Balances;
	type BadPresentation = ();
	type BadReaper = ();
	type BadVoterIndex = ();
	type LoserCandidate = ();
	type ChangeMembers = Council;
	type CandidacyBond = CandidacyBond;
	type VotingBond = VotingBond;
	type VotingFee = VotingFee;
	type PresentSlashPerVoter = PresentSlashPerVoter;
	type CarryCount = CarryCount;
	type InactiveGracePeriod = InactiveGracePeriod;
	type VotingPeriod = ElectionsVotingPeriod;
	type DecayRatio = DecayRatio;
}

type TechnicalInstance = collective::Instance2;
impl collective::Trait<TechnicalInstance> for Runtime {
	type Origin = Origin;
	type Proposal = Call;
	type Event = Event;
}

parameter_types! {
	pub const ProposalBond: Permill = Permill::from_percent(5);
	pub const ProposalBondMinimum: Balance = 1 * DOLLARS;
	pub const SpendPeriod: BlockNumber = 1 * DAYS;
	pub const Burn: Permill = Permill::from_percent(50);
}

impl treasury::Trait for Runtime {
	type Currency = Balances;
	type ApproveOrigin = collective::EnsureMembers<_4, AccountId, CouncilInstance>;
	type RejectOrigin = collective::EnsureMembers<_2, AccountId, CouncilInstance>;
	type Event = Event;
	type MintedForSpending = ();
	type ProposalRejection = ();
	type ProposalBond = ProposalBond;
	type ProposalBondMinimum = ProposalBondMinimum;
	type SpendPeriod = SpendPeriod;
	type Burn = Burn;
}

parameter_types! {
	pub const ContractTransferFee: Balance = 1 * CENTS;
	pub const ContractCreationFee: Balance = 1 * CENTS;
	pub const ContractTransactionBaseFee: Balance = 1 * CENTS;
	pub const ContractTransactionByteFee: Balance = 10 * MILLICENTS;
	pub const ContractFee: Balance = 1 * CENTS;
}

impl contracts::Trait for Runtime {
	type Currency = Balances;
	type Call = Call;
	type Event = Event;
	type DetermineContractAddress = contracts::SimpleAddressDeterminator<Runtime>;
	type ComputeDispatchFee = contracts::DefaultDispatchFeeComputor<Runtime>;
	type TrieIdGenerator = contracts::TrieIdFromParentCounter<Runtime>;
	type GasPayment = ();
	type SignedClaimHandicap = contracts::DefaultSignedClaimHandicap;
	type TombstoneDeposit = contracts::DefaultTombstoneDeposit;
	type StorageSizeOffset = contracts::DefaultStorageSizeOffset;
	type RentByteFee = contracts::DefaultRentByteFee;
	type RentDepositOffset = contracts::DefaultRentDepositOffset;
	type SurchargeReward = contracts::DefaultSurchargeReward;
	type TransferFee = ContractTransferFee;
	type CreationFee = ContractCreationFee;
	type TransactionBaseFee = ContractTransactionBaseFee;
	type TransactionByteFee = ContractTransactionByteFee;
	type ContractFee = ContractFee;
	type CallBaseFee = contracts::DefaultCallBaseFee;
	type CreateBaseFee = contracts::DefaultCreateBaseFee;
	type MaxDepth = contracts::DefaultMaxDepth;
	type MaxValueSize = contracts::DefaultMaxValueSize;
	type BlockGasLimit = contracts::DefaultBlockGasLimit;
}

impl sudo::Trait for Runtime {
	type Event = Event;
	type Proposal = Call;
}

impl im_online::Trait for Runtime {
	type AuthorityId = AuraId;
	type Call = Call;
	type Event = Event;
	type SessionsPerEra = SessionsPerEra;
	type UncheckedExtrinsic = UncheckedExtrinsic;
	type IsValidAuthorityId = Aura;
}

impl grandpa::Trait for Runtime {
	type Event = Event;
}

parameter_types! {
	pub const WindowSize: BlockNumber = DEFAULT_WINDOW_SIZE.into();
	pub const ReportLatency: BlockNumber = DEFAULT_REPORT_LATENCY.into();
}

impl finality_tracker::Trait for Runtime {
	type OnFinalizationStalled = Grandpa;
	type WindowSize = WindowSize;
	type ReportLatency = ReportLatency;
}

construct_runtime!(
	pub enum Runtime where
		Block = Block,
		NodeBlock = node_primitives::Block,
		UncheckedExtrinsic = UncheckedExtrinsic
	{
		System: system::{Module, Call, Storage, Config, Event},
		Aura: aura::{Module, Call, Storage, Config<T>, Inherent(Timestamp)},
		Timestamp: timestamp::{Module, Call, Storage, Inherent},
		Authorship: authorship::{Module, Call, Storage},
		Indices: indices,
		Balances: balances,
		Staking: staking::{default, OfflineWorker},
		Session: session::{Module, Call, Storage, Event, Config<T>},
		Democracy: democracy::{Module, Call, Storage, Config, Event<T>},
		Council: collective::<Instance1>::{Module, Call, Storage, Origin<T>, Event<T>, Config<T>},
		TechnicalCommittee: collective::<Instance2>::{Module, Call, Storage, Origin<T>, Event<T>, Config<T>},
		Elections: elections::{Module, Call, Storage, Event<T>, Config<T>},
		FinalityTracker: finality_tracker::{Module, Call, Inherent},
		Grandpa: grandpa::{Module, Call, Storage, Config, Event},
		Treasury: treasury::{Module, Call, Storage, Event<T>},
		Contracts: contracts,
		Sudo: sudo,
		ImOnline: im_online::{default, ValidateUnsigned},
	}
);

/// The address format for describing accounts.
pub type Address = <Indices as StaticLookup>::Source;
/// Block header type as expected by this runtime.
pub type Header = generic::Header<BlockNumber, BlakeTwo256>;
/// Block type as expected by this runtime.
pub type Block = generic::Block<Header, UncheckedExtrinsic>;
/// A Block signed with a Justification
pub type SignedBlock = generic::SignedBlock<Block>;
/// BlockId type as expected by this runtime.
pub type BlockId = generic::BlockId<Block>;
/// Unchecked extrinsic type as expected by this runtime.
pub type UncheckedExtrinsic = generic::UncheckedMortalCompactExtrinsic<Address, Index, Call, Signature>;
/// Extrinsic type that has already been checked.
pub type CheckedExtrinsic = generic::CheckedExtrinsic<AccountId, Index, Call>;
/// Executive: handles dispatch to the various modules.
pub type Executive = executive::Executive<Runtime, Block, system::ChainContext<Runtime>, Balances, Runtime, AllModules>;

impl_runtime_apis! {
	impl client_api::Core<Block> for Runtime {
		fn version() -> RuntimeVersion {
			VERSION
		}

		fn execute_block(block: Block) {
			Executive::execute_block(block)
		}

		fn initialize_block(header: &<Block as BlockT>::Header) {
			Executive::initialize_block(header)
		}
	}

	impl client_api::Metadata<Block> for Runtime {
		fn metadata() -> OpaqueMetadata {
			Runtime::metadata().into()
		}
	}

	impl block_builder_api::BlockBuilder<Block> for Runtime {
		fn apply_extrinsic(extrinsic: <Block as BlockT>::Extrinsic) -> ApplyResult {
			Executive::apply_extrinsic(extrinsic)
		}

		fn finalize_block() -> <Block as BlockT>::Header {
			Executive::finalize_block()
		}

		fn inherent_extrinsics(data: InherentData) -> Vec<<Block as BlockT>::Extrinsic> {
			data.create_extrinsics()
		}

		fn check_inherents(block: Block, data: InherentData) -> CheckInherentsResult {
			data.check_extrinsics(&block)
		}

		fn random_seed() -> <Block as BlockT>::Hash {
			System::random_seed()
		}
	}

	impl client_api::TaggedTransactionQueue<Block> for Runtime {
		fn validate_transaction(tx: <Block as BlockT>::Extrinsic) -> TransactionValidity {
			Executive::validate_transaction(tx)
		}
	}

	impl offchain_primitives::OffchainWorkerApi<Block> for Runtime {
		fn offchain_worker(number: NumberFor<Block>) {
			Executive::offchain_worker(number)
		}
	}

	impl fg_primitives::GrandpaApi<Block> for Runtime {
		fn grandpa_pending_change(digest: &DigestFor<Block>)
			-> Option<ScheduledChange<NumberFor<Block>>>
		{
			Grandpa::pending_change(digest)
		}

		fn grandpa_forced_change(digest: &DigestFor<Block>)
			-> Option<(NumberFor<Block>, ScheduledChange<NumberFor<Block>>)>
		{
			Grandpa::forced_change(digest)
		}

		fn grandpa_authorities() -> Vec<(GrandpaId, GrandpaWeight)> {
			Grandpa::grandpa_authorities()
		}
	}

	impl consensus_aura::AuraApi<Block, AuraId> for Runtime {
		fn slot_duration() -> u64 {
			Aura::slot_duration()
		}
		fn authorities() -> Vec<AuraId> {
			Aura::authorities()
		}
	}

	impl node_primitives::AccountNonceApi<Block> for Runtime {
		fn account_nonce(account: AccountId) -> Index {
			System::account_nonce(account)
		}
	}
}<|MERGE_RESOLUTION|>--- conflicted
+++ resolved
@@ -74,13 +74,8 @@
 	// and set impl_version to equal spec_version. If only runtime
 	// implementation changes and behavior does not, then leave spec_version as
 	// is and increment impl_version.
-<<<<<<< HEAD
-	spec_version: 111,
-	impl_version: 111,
-=======
-	spec_version: 115,
-	impl_version: 115,
->>>>>>> 5fd94558
+	spec_version: 116,
+	impl_version: 116,
 	apis: RUNTIME_API_VERSIONS,
 };
 

// Copyright 2018-2019 Parity Technologies (UK) Ltd.
// This file is part of Substrate.

// Substrate is free software: you can redistribute it and/or modify
// it under the terms of the GNU General Public License as published by
// the Free Software Foundation, either version 3 of the License, or
// (at your option) any later version.

// Substrate is distributed in the hope that it will be useful,
// but WITHOUT ANY WARRANTY; without even the implied warranty of
// MERCHANTABILITY or FITNESS FOR A PARTICULAR PURPOSE.  See the
// GNU General Public License for more details.

// You should have received a copy of the GNU General Public License
// along with Substrate.  If not, see <http://www.gnu.org/licenses/>.

//! Integration of the GRANDPA finality gadget into substrate.
//!
//! This crate is unstable and the API and usage may change.
//!
//! This crate provides a long-running future that produces finality notifications.
//!
//! # Usage
//!
//! First, create a block-import wrapper with the `block_import` function.
//! The GRANDPA worker needs to be linked together with this block import object,
//! so a `LinkHalf` is returned as well. All blocks imported (from network or consensus or otherwise)
//! must pass through this wrapper, otherwise consensus is likely to break in
//! unexpected ways.
//!
//! Next, use the `LinkHalf` and a local configuration to `run_grandpa`. This requires a
//! `Network` implementation. The returned future should be driven to completion and
//! will finalize blocks in the background.
//!
//! # Changing authority sets
//!
//! The rough idea behind changing authority sets in GRANDPA is that at some point,
//! we obtain agreement for some maximum block height that the current set can
//! finalize, and once a block with that height is finalized the next set will
//! pick up finalization from there.
//!
//! Technically speaking, this would be implemented as a voting rule which says,
//! "if there is a signal for a change in N blocks in block B, only vote on
//! chains with length NUM(B) + N if they contain B". This conditional-inclusion
//! logic is complex to compute because it requires looking arbitrarily far
//! back in the chain.
//!
//! Instead, we keep track of a list of all signals we've seen so far (across
//! all forks), sorted ascending by the block number they would be applied at.
//! We never vote on chains with number higher than the earliest handoff block
//! number (this is num(signal) + N). When finalizing a block, we either apply
//! or prune any signaled changes based on whether the signaling block is
//! included in the newly-finalized chain.

use futures::prelude::*;
use log::{debug, info, warn};
use futures::sync::mpsc;
use client::{BlockchainEvents, CallExecutor, Client, backend::Backend, error::Error as ClientError};
use client::blockchain::HeaderBackend;
use parity_codec::Encode;
use runtime_primitives::traits::{
	NumberFor, Block as BlockT, DigestFor, ProvideRuntimeApi,
};
use fg_primitives::GrandpaApi;
use inherents::InherentDataProviders;
use runtime_primitives::generic::BlockId;
use consensus_common::SelectChain;
use substrate_primitives::{ed25519, H256, Pair, Blake2Hasher};
use substrate_telemetry::{telemetry, CONSENSUS_INFO, CONSENSUS_DEBUG, CONSENSUS_WARN};
use serde_json;

use srml_finality_tracker;

use grandpa::Error as GrandpaError;
use grandpa::{voter, round::State as RoundState, BlockNumberOps, voter_set::VoterSet};

use std::fmt;
use std::sync::Arc;
use std::time::Duration;

mod authorities;
mod aux_schema;
mod communication;
mod consensus_changes;
mod environment;
mod finality_proof;
mod import;
mod justification;
mod light_import;
mod observer;
mod until_imported;

#[cfg(feature="service-integration")]
mod service_integration;
#[cfg(feature="service-integration")]
pub use service_integration::{LinkHalfForService, BlockImportForService, BlockImportForLightService};
pub use communication::Network;
pub use finality_proof::FinalityProofProvider;
pub use light_import::light_block_import;
pub use observer::run_grandpa_observer;

use aux_schema::PersistentData;
use environment::{CompletedRound, CompletedRounds, Environment, HasVoted, SharedVoterSetState, VoterSetState};
use import::GrandpaBlockImport;
use until_imported::UntilGlobalMessageBlocksImported;
use communication::NetworkBridge;
use service::TelemetryOnConnect;
use fg_primitives::AuthoritySignature;

// Re-export these two because it's just so damn convenient.
pub use fg_primitives::{AuthorityId, ScheduledChange};

#[cfg(test)]
mod tests;

/// A GRANDPA message for a substrate chain.
pub type Message<Block> = grandpa::Message<<Block as BlockT>::Hash, NumberFor<Block>>;

/// A signed message.
pub type SignedMessage<Block> = grandpa::SignedMessage<
	<Block as BlockT>::Hash,
	NumberFor<Block>,
	AuthoritySignature,
	AuthorityId,
>;

/// An ordered set of historical votes.
pub type HistoricalVotes<Block> = grandpa::HistoricalVotes<
	<Block as BlockT>::Hash,
	NumberFor<Block>,
	AuthoritySignature,
	AuthorityId,
>;

/// A primary propose message for this chain's block type.
pub type PrimaryPropose<Block> = grandpa::PrimaryPropose<<Block as BlockT>::Hash, NumberFor<Block>>;

/// A prevote message for this chain's block type.
pub type Prevote<Block> = grandpa::Prevote<<Block as BlockT>::Hash, NumberFor<Block>>;

/// A precommit message for this chain's block type.
pub type Precommit<Block> = grandpa::Precommit<<Block as BlockT>::Hash, NumberFor<Block>>;
<<<<<<< HEAD

=======
/// A catch up message for this chain's block type.
pub type CatchUp<Block> = grandpa::CatchUp<
	<Block as BlockT>::Hash,
	NumberFor<Block>,
	AuthoritySignature,
	AuthorityId,
>;
>>>>>>> 57184ebf
/// A commit message for this chain's block type.
pub type Commit<Block> = grandpa::Commit<
	<Block as BlockT>::Hash,
	NumberFor<Block>,
	AuthoritySignature,
	AuthorityId,
>;
/// A compact commit message for this chain's block type.
pub type CompactCommit<Block> = grandpa::CompactCommit<
	<Block as BlockT>::Hash,
	NumberFor<Block>,
	AuthoritySignature,
	AuthorityId,
>;
/// A global communication input stream for commits and catch up messages. Not
/// exposed publicly, used internally to simplify types in the communication
/// layer.
type CommunicationIn<Block> = grandpa::voter::CommunicationIn<
	<Block as BlockT>::Hash,
	NumberFor<Block>,
	AuthoritySignature,
	AuthorityId,
>;

/// Global communication input stream for commits and catch up messages, with
/// the hash type not being derived from the block, useful for forcing the hash
/// to some type (e.g. `H256`) when the compiler can't do the inference.
type CommunicationInH<Block, H> = grandpa::voter::CommunicationIn<
	H,
	NumberFor<Block>,
	AuthoritySignature,
	AuthorityId,
>;

/// A global communication sink for commits. Not exposed publicly, used
/// internally to simplify types in the communication layer.
type CommunicationOut<Block> = grandpa::voter::CommunicationOut<
	<Block as BlockT>::Hash,
	NumberFor<Block>,
	AuthoritySignature,
	AuthorityId,
>;

/// Global communication sink for commits with the hash type not being derived
/// from the block, useful for forcing the hash to some type (e.g. `H256`) when
/// the compiler can't do the inference.
type CommunicationOutH<Block, H> = grandpa::voter::CommunicationOut<
	H,
	NumberFor<Block>,
	AuthoritySignature,
	AuthorityId,
>;

/// Configuration for the GRANDPA service.
#[derive(Clone)]
pub struct Config {
	/// The expected duration for a message to be gossiped across the network.
	pub gossip_duration: Duration,
	/// Justification generation period (in blocks). GRANDPA will try to generate justifications
	/// at least every justification_period blocks. There are some other events which might cause
	/// justification generation.
	pub justification_period: u32,
	/// The local signing key.
	pub local_key: Option<Arc<ed25519::Pair>>,
	/// Some local identifier of the voter.
	pub name: Option<String>,
}

impl Config {
	fn name(&self) -> &str {
		self.name.as_ref().map(|s| s.as_str()).unwrap_or("<unknown>")
	}
}

/// Errors that can occur while voting in GRANDPA.
#[derive(Debug)]
pub enum Error {
	/// An error within grandpa.
	Grandpa(GrandpaError),
	/// A network error.
	Network(String),
	/// A blockchain error.
	Blockchain(String),
	/// Could not complete a round on disk.
	Client(ClientError),
	/// An invariant has been violated (e.g. not finalizing pending change blocks in-order)
	Safety(String),
	/// A timer failed to fire.
	Timer(::tokio::timer::Error),
}

impl From<GrandpaError> for Error {
	fn from(e: GrandpaError) -> Self {
		Error::Grandpa(e)
	}
}

impl From<ClientError> for Error {
	fn from(e: ClientError) -> Self {
		Error::Client(e)
	}
}

/// Something which can determine if a block is known.
pub trait BlockStatus<Block: BlockT> {
	/// Return `Ok(Some(number))` or `Ok(None)` depending on whether the block
	/// is definitely known and has been imported.
	/// If an unexpected error occurs, return that.
	fn block_number(&self, hash: Block::Hash) -> Result<Option<NumberFor<Block>>, Error>;
}

impl<B, E, Block: BlockT<Hash=H256>, RA> BlockStatus<Block> for Arc<Client<B, E, Block, RA>> where
	B: Backend<Block, Blake2Hasher>,
	E: CallExecutor<Block, Blake2Hasher> + Send + Sync,
	RA: Send + Sync,
	NumberFor<Block>: BlockNumberOps,
{
	fn block_number(&self, hash: Block::Hash) -> Result<Option<NumberFor<Block>>, Error> {
		self.block_number_from_id(&BlockId::Hash(hash))
			.map_err(|e| Error::Blockchain(format!("{:?}", e)))
	}
}

/// A new authority set along with the canonical block it changed at.
#[derive(Debug)]
pub(crate) struct NewAuthoritySet<H, N> {
	pub(crate) canon_number: N,
	pub(crate) canon_hash: H,
	pub(crate) set_id: u64,
	pub(crate) authorities: Vec<(AuthorityId, u64)>,
}

/// Commands issued to the voter.
#[derive(Debug)]
pub(crate) enum VoterCommand<H, N> {
	/// Pause the voter for given reason.
	Pause(String),
	/// New authorities.
	ChangeAuthorities(NewAuthoritySet<H, N>)
}

impl<H, N> fmt::Display for VoterCommand<H, N> {
	fn fmt(&self, f: &mut fmt::Formatter) -> fmt::Result {
		match *self {
			VoterCommand::Pause(ref reason) => write!(f, "Pausing voter: {}", reason),
			VoterCommand::ChangeAuthorities(_) => write!(f, "Changing authorities"),
		}
	}
}

/// Signals either an early exit of a voter or an error.
#[derive(Debug)]
pub(crate) enum CommandOrError<H, N> {
	/// An error occurred.
	Error(Error),
	/// A command to the voter.
	VoterCommand(VoterCommand<H, N>),
}

impl<H, N> From<Error> for CommandOrError<H, N> {
	fn from(e: Error) -> Self {
		CommandOrError::Error(e)
	}
}

impl<H, N> From<ClientError> for CommandOrError<H, N> {
	fn from(e: ClientError) -> Self {
		CommandOrError::Error(Error::Client(e))
	}
}

impl<H, N> From<grandpa::Error> for CommandOrError<H, N> {
	fn from(e: grandpa::Error) -> Self {
		CommandOrError::Error(Error::from(e))
	}
}

impl<H, N> From<VoterCommand<H, N>> for CommandOrError<H, N> {
	fn from(e: VoterCommand<H, N>) -> Self {
		CommandOrError::VoterCommand(e)
	}
}

impl<H: fmt::Debug, N: fmt::Debug> ::std::error::Error for CommandOrError<H, N> { }

impl<H, N> fmt::Display for CommandOrError<H, N> {
	fn fmt(&self, f: &mut fmt::Formatter) -> fmt::Result {
		match *self {
			CommandOrError::Error(ref e) => write!(f, "{:?}", e),
			CommandOrError::VoterCommand(ref cmd) => write!(f, "{}", cmd),
		}
	}
}

pub struct LinkHalf<B, E, Block: BlockT<Hash=H256>, RA, SC> {
	client: Arc<Client<B, E, Block, RA>>,
	select_chain: SC,
	persistent_data: PersistentData<Block>,
	voter_commands_rx: mpsc::UnboundedReceiver<VoterCommand<Block::Hash, NumberFor<Block>>>,
}

/// Make block importer and link half necessary to tie the background voter
/// to it.
pub fn block_import<B, E, Block: BlockT<Hash=H256>, RA, PRA, SC>(
	client: Arc<Client<B, E, Block, RA>>,
	api: Arc<PRA>,
	select_chain: SC,
) -> Result<(
		GrandpaBlockImport<B, E, Block, RA, PRA, SC>,
		LinkHalf<B, E, Block, RA, SC>
	), ClientError>
where
	B: Backend<Block, Blake2Hasher> + 'static,
	E: CallExecutor<Block, Blake2Hasher> + 'static + Clone + Send + Sync,
	RA: Send + Sync,
	PRA: ProvideRuntimeApi,
	PRA::Api: GrandpaApi<Block>,
	SC: SelectChain<Block>,
{
	use runtime_primitives::traits::Zero;

	let chain_info = client.info();
	let genesis_hash = chain_info.chain.genesis_hash;

	let persistent_data = aux_schema::load_persistent(
		#[allow(deprecated)]
		&**client.backend(),
		genesis_hash,
		<NumberFor<Block>>::zero(),
		|| {
			let genesis_authorities = api.runtime_api()
				.grandpa_authorities(&BlockId::number(Zero::zero()))?;
			telemetry!(CONSENSUS_DEBUG; "afg.loading_authorities";
				"authorities_len" => ?genesis_authorities.len()
			);
			Ok(genesis_authorities)
		}
	)?;

	let (voter_commands_tx, voter_commands_rx) = mpsc::unbounded();

	Ok((
		GrandpaBlockImport::new(
			client.clone(),
			select_chain.clone(),
			persistent_data.authority_set.clone(),
			voter_commands_tx,
			persistent_data.consensus_changes.clone(),
			api,
		),
		LinkHalf {
			client,
			select_chain,
			persistent_data,
			voter_commands_rx,
		},
	))
}

fn global_communication<Block: BlockT<Hash=H256>, B, E, N, RA>(
	local_key: Option<&Arc<ed25519::Pair>>,
	set_id: u64,
	voters: &Arc<VoterSet<AuthorityId>>,
	client: &Arc<Client<B, E, Block, RA>>,
	network: &NetworkBridge<Block, N>,
) -> (
	impl Stream<
		Item = CommunicationInH<Block, H256>,
		Error = CommandOrError<H256, NumberFor<Block>>,
	>,
	impl Sink<
		SinkItem = CommunicationOutH<Block, H256>,
		SinkError = CommandOrError<H256, NumberFor<Block>>,
	>,
) where
	B: Backend<Block, Blake2Hasher>,
	E: CallExecutor<Block, Blake2Hasher> + Send + Sync,
	N: Network<Block>,
	RA: Send + Sync,
	NumberFor<Block>: BlockNumberOps,
{

	let is_voter = local_key
		.map(|pair| voters.contains_key(&pair.public().into()))
		.unwrap_or(false);

	// verification stream
	let (global_in, global_out) = network.global_communication(
		communication::SetId(set_id),
		voters.clone(),
		is_voter,
	);

	// block commit and catch up messages until relevant blocks are imported.
	let global_in = UntilGlobalMessageBlocksImported::new(
		client.import_notification_stream(),
		client.clone(),
		global_in,
	);

	let global_in = global_in.map_err(CommandOrError::from);
	let global_out = global_out.sink_map_err(CommandOrError::from);

	(global_in, global_out)
}

/// Register the finality tracker inherent data provider (which is used by
/// GRANDPA), if not registered already.
fn register_finality_tracker_inherent_data_provider<B, E, Block: BlockT<Hash=H256>, RA>(
	client: Arc<Client<B, E, Block, RA>>,
	inherent_data_providers: &InherentDataProviders,
) -> Result<(), consensus_common::Error> where
	B: Backend<Block, Blake2Hasher> + 'static,
	E: CallExecutor<Block, Blake2Hasher> + Send + Sync + 'static,
	RA: Send + Sync + 'static,
{
	if !inherent_data_providers.has_provider(&srml_finality_tracker::INHERENT_IDENTIFIER) {
		inherent_data_providers
			.register_provider(srml_finality_tracker::InherentDataProvider::new(move || {
				#[allow(deprecated)]
				{
					let info = client.backend().blockchain().info();
					telemetry!(CONSENSUS_INFO; "afg.finalized";
						"finalized_number" => ?info.finalized_number,
						"finalized_hash" => ?info.finalized_hash,
					);
					Ok(info.finalized_number)
				}
			}))
			.map_err(|err| consensus_common::Error::InherentData(err.into()))
	} else {
		Ok(())
	}
}

/// Parameters used to run Grandpa.
pub struct GrandpaParams<'a, B, E, Block: BlockT<Hash=H256>, N, RA, SC, X> {
	/// Configuration for the GRANDPA service.
	pub config: Config,
	/// A link to the block import worker.
	pub link: LinkHalf<B, E, Block, RA, SC>,
	/// The Network instance.
	pub network: N,
	/// The inherent data providers.
	pub inherent_data_providers: InherentDataProviders,
	/// Handle to a future that will resolve on exit.
	pub on_exit: X,
	/// If supplied, can be used to hook on telemetry connection established events.
	pub telemetry_on_connect: Option<TelemetryOnConnect<'a>>,
}

/// Run a GRANDPA voter as a task. Provide configuration and a link to a
/// block import worker that has already been instantiated with `block_import`.
pub fn run_grandpa_voter<B, E, Block: BlockT<Hash=H256>, N, RA, SC, X>(
	grandpa_params: GrandpaParams<B, E, Block, N, RA, SC, X>,
) -> ::client::error::Result<impl Future<Item=(),Error=()> + Send + 'static> where
	Block::Hash: Ord,
	B: Backend<Block, Blake2Hasher> + 'static,
	E: CallExecutor<Block, Blake2Hasher> + Send + Sync + 'static,
	N: Network<Block> + Send + Sync + 'static,
	N::In: Send + 'static,
	SC: SelectChain<Block> + 'static,
	NumberFor<Block>: BlockNumberOps,
	DigestFor<Block>: Encode,
	RA: Send + Sync + 'static,
	X: Future<Item=(),Error=()> + Clone + Send + 'static,
{
	let GrandpaParams {
		config,
		link,
		network,
		inherent_data_providers,
		on_exit,
		telemetry_on_connect,
	} = grandpa_params;

	use futures::future::{self, Loop as FutureLoop};

	let LinkHalf {
		client,
		select_chain,
		persistent_data,
		voter_commands_rx,
	} = link;

	let PersistentData { authority_set, set_state, consensus_changes } = persistent_data;

	let (network, network_startup) = NetworkBridge::new(
		network,
		config.clone(),
		set_state.clone(),
		on_exit.clone(),
	);

	register_finality_tracker_inherent_data_provider(client.clone(), &inherent_data_providers)?;

	if let Some(telemetry_on_connect) = telemetry_on_connect {
		let authorities = authority_set.clone();
		let events = telemetry_on_connect.telemetry_connection_sinks
			.for_each(move |_| {
				telemetry!(CONSENSUS_INFO; "afg.authority_set";
					 "authority_set_id" => ?authorities.set_id(),
					 "authorities" => {
						let curr = authorities.current_authorities();
						let voters = curr.voters();
						let authorities: Vec<String> =
							voters.iter().map(|(id, _)| id.to_string()).collect();
						serde_json::to_string(&authorities)
							.expect("authorities is always at least an empty vector; elements are always of type string")
					 }
				);
				Ok(())
			})
			.then(|_| Ok(()));
		let events = events.select(telemetry_on_connect.on_exit).then(|_| Ok(()));
		telemetry_on_connect.executor.spawn(events);
	}

	let voters = authority_set.current_authorities();
	let initial_environment = Arc::new(Environment {
		inner: client.clone(),
		config: config.clone(),
		select_chain: select_chain.clone(),
		voters: Arc::new(voters),
		network: network.clone(),
		set_id: authority_set.set_id(),
		authority_set: authority_set.clone(),
		consensus_changes: consensus_changes.clone(),
		voter_set_state: set_state.clone(),
	});

	initial_environment.update_voter_set_state(|voter_set_state| {
		match voter_set_state {
			VoterSetState::Live { current_round: HasVoted::Yes(id, _), completed_rounds } => {
				let local_id = config.local_key.clone().map(|pair| pair.public());
				let has_voted = match local_id {
					Some(local_id) => if *id == local_id {
						// keep the previous votes
						return Ok(None);
					} else {
						HasVoted::No
					},
					_ => HasVoted::No,
				};

				// NOTE: only updated on disk when the voter first
				// proposes/prevotes/precommits or completes a round.
				Ok(Some(VoterSetState::Live {
					current_round: has_voted,
					completed_rounds: completed_rounds.clone(),
				}))
			},
			_ => Ok(None),
		}
	}).expect("operation inside closure cannot fail; qed");

	let initial_state = (initial_environment, voter_commands_rx.into_future());
	let voter_work = future::loop_fn(initial_state, move |params| {
		let (env, voter_commands_rx) = params;
		debug!(target: "afg", "{}: Starting new voter with set ID {}", config.name(), env.set_id);
		telemetry!(CONSENSUS_DEBUG; "afg.starting_new_voter";
			"name" => ?config.name(), "set_id" => ?env.set_id
		);

		let mut maybe_voter = match &*env.voter_set_state.read() {
			VoterSetState::Live { completed_rounds, .. } => {
				let chain_info = client.info();

				let last_finalized = (
					chain_info.chain.finalized_hash,
					chain_info.chain.finalized_number,
				);

				let global_comms = global_communication(
					config.local_key.as_ref(),
					env.set_id,
					&env.voters,
					&client,
					&network,
				);

				let voters = (*env.voters).clone();

				let last_completed_round = completed_rounds.last();

				Some(voter::Voter::new(
					env.clone(),
					voters,
					global_comms,
					last_completed_round.number,
					last_completed_round.state.clone(),
					last_finalized,
				))
			},
			VoterSetState::Paused { .. } => None,
		};

		// needs to be combined with another future otherwise it can deadlock.
		let poll_voter = future::poll_fn(move || match maybe_voter {
			Some(ref mut voter) => voter.poll(),
			None => Ok(Async::NotReady),
		});

		let client = client.clone();
		let config = config.clone();
		let network = network.clone();
		let select_chain = select_chain.clone();
		let authority_set = authority_set.clone();
		let consensus_changes = consensus_changes.clone();

		let handle_voter_command = move |command: VoterCommand<_, _>, voter_commands_rx| {
			match command {
				VoterCommand::ChangeAuthorities(new) => {
					let voters: Vec<String> = new.authorities.iter().map(move |(a, _)| {
						format!("{}", a)
					}).collect();
					telemetry!(CONSENSUS_INFO; "afg.voter_command_change_authorities";
						"number" => ?new.canon_number,
						"hash" => ?new.canon_hash,
						"voters" => ?voters,
						"set_id" => ?new.set_id,
					);

					// start the new authority set using the block where the
					// set changed (not where the signal happened!) as the base.
					let genesis_state = RoundState::genesis((new.canon_hash, new.canon_number));

					let set_state = VoterSetState::Live {
						// always start at round 0 when changing sets.
						completed_rounds: CompletedRounds::new(
							CompletedRound {
								number: 0,
								votes: Vec::new(),
								state: genesis_state,
								base: (new.canon_hash, new.canon_number),
							},
							new.set_id,
							&*authority_set.inner().read(),
						),
						current_round: HasVoted::No,
					};

					#[allow(deprecated)]
					aux_schema::write_voter_state(
						&**client.backend(),
						new.set_id,
						0,
						&set_state,
						&HistoricalVotes::<Block>::new(),
					)?;

					let set_state: SharedVoterSetState<_> = set_state.into();

					let env = Arc::new(Environment {
						inner: client,
						select_chain,
						config,
						voters: Arc::new(new.authorities.into_iter().collect()),
						set_id: new.set_id,
						network,
						authority_set,
						consensus_changes,
						voter_set_state: set_state,
					});

					Ok(FutureLoop::Continue((env, voter_commands_rx)))
				}
				VoterCommand::Pause(reason) => {
					info!(target: "afg", "Pausing old validator set: {}", reason);

					// not racing because old voter is shut down.
					env.update_voter_set_state(|voter_set_state| {
						let completed_rounds = voter_set_state.completed_rounds();
						let set_state = VoterSetState::Paused { completed_rounds };

						#[allow(deprecated)]
						aux_schema::write_voter_set_state(&**client.backend(), &set_state)?;
						Ok(Some(set_state))
					})?;

					Ok(FutureLoop::Continue((env, voter_commands_rx)))
				},
			}
		};

		poll_voter.select2(voter_commands_rx).then(move |res| match res {
			Ok(future::Either::A(((), _))) => {
				// voters don't conclude naturally; this could reasonably be an error.
				Ok(FutureLoop::Break(()))
			},
			Err(future::Either::B(_)) => {
				// the `voter_commands_rx` stream should not fail.
				Ok(FutureLoop::Break(()))
			},
			Ok(future::Either::B(((None, _), _))) => {
				// the `voter_commands_rx` stream should never conclude since it's never closed.
				Ok(FutureLoop::Break(()))
			},
			Err(future::Either::A((CommandOrError::Error(e), _))) => {
				// return inner voter error
				Err(e)
			}
			Ok(future::Either::B(((Some(command), voter_commands_rx), _))) => {
				// some command issued externally.
				handle_voter_command(command, voter_commands_rx.into_future())
			}
			Err(future::Either::A((CommandOrError::VoterCommand(command), voter_commands_rx))) => {
				// some command issued internally.
				handle_voter_command(command, voter_commands_rx)
			},
		})
	});

	let voter_work = voter_work
		.map(|_| ())
		.map_err(|e| {
			warn!("GRANDPA Voter failed: {:?}", e);
			telemetry!(CONSENSUS_WARN; "afg.voter_failed"; "e" => ?e);
		});

	let voter_work = network_startup.and_then(move |()| voter_work);

	Ok(voter_work.select(on_exit).then(|_| Ok(())))
}

#[deprecated(since = "1.1", note = "Please switch to run_grandpa_voter.")]
pub fn run_grandpa<B, E, Block: BlockT<Hash=H256>, N, RA, SC, X>(
	grandpa_params: GrandpaParams<B, E, Block, N, RA, SC, X>,
) -> ::client::error::Result<impl Future<Item=(),Error=()> + Send + 'static> where
	Block::Hash: Ord,
	B: Backend<Block, Blake2Hasher> + 'static,
	E: CallExecutor<Block, Blake2Hasher> + Send + Sync + 'static,
	N: Network<Block> + Send + Sync + 'static,
	N::In: Send + 'static,
	SC: SelectChain<Block> + 'static,
	NumberFor<Block>: BlockNumberOps,
	DigestFor<Block>: Encode,
	RA: Send + Sync + 'static,
	X: Future<Item=(),Error=()> + Clone + Send + 'static,
{
	run_grandpa_voter(grandpa_params)
}<|MERGE_RESOLUTION|>--- conflicted
+++ resolved
@@ -140,9 +140,7 @@
 
 /// A precommit message for this chain's block type.
 pub type Precommit<Block> = grandpa::Precommit<<Block as BlockT>::Hash, NumberFor<Block>>;
-<<<<<<< HEAD
-
-=======
+
 /// A catch up message for this chain's block type.
 pub type CatchUp<Block> = grandpa::CatchUp<
 	<Block as BlockT>::Hash,
@@ -150,7 +148,7 @@
 	AuthoritySignature,
 	AuthorityId,
 >;
->>>>>>> 57184ebf
+
 /// A commit message for this chain's block type.
 pub type Commit<Block> = grandpa::Commit<
 	<Block as BlockT>::Hash,
@@ -158,6 +156,7 @@
 	AuthoritySignature,
 	AuthorityId,
 >;
+
 /// A compact commit message for this chain's block type.
 pub type CompactCommit<Block> = grandpa::CompactCommit<
 	<Block as BlockT>::Hash,
@@ -165,6 +164,7 @@
 	AuthoritySignature,
 	AuthorityId,
 >;
+
 /// A global communication input stream for commits and catch up messages. Not
 /// exposed publicly, used internally to simplify types in the communication
 /// layer.

--- conflicted
+++ resolved
@@ -346,11 +346,7 @@
 			});
 
 			let mut digest = Digest::<H256>::default();
-<<<<<<< HEAD
-			digest.push(<DigestItem as CompatibleDigestItem<Signature>>::aura_pre_digest(slot_num * 10 / 2));
-=======
 			digest.push(<DigestItem as CompatibleDigestItem<Pair>>::aura_pre_digest(slot_num));
->>>>>>> fe7f6aff
 			let proposer = proposer_factory.init(&parent_header).unwrap();
 			let new_block = proposer.propose(
 				inherent_data,

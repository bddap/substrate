--- conflicted
+++ resolved
@@ -631,15 +631,11 @@
 		}
 
 		impl<'a, Block: BlockT> ChangesTrieStorage<Blake2Hasher, NumberFor<Block>> for AccessedRootsRecorder<'a, Block> {
-<<<<<<< HEAD
 			fn cached_changed_keys(&self, root: &H256) -> Option<HashSet<Vec<u8>>> {
 				self.storage.cached_changed_keys(root)
 			}
 
-			fn get(&self, key: &H256, prefix: &[u8]) -> Result<Option<DBValue>, String> {
-=======
 			fn get(&self, key: &H256, prefix: Prefix) -> Result<Option<DBValue>, String> {
->>>>>>> ab490568
 				self.storage.get(key, prefix)
 			}
 		}

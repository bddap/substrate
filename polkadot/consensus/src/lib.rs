// Copyright 2017 Parity Technologies (UK) Ltd.
// This file is part of Polkadot.

// Polkadot is free software: you can redistribute it and/or modify
// it under the terms of the GNU General Public License as published by
// the Free Software Foundation, either version 3 of the License, or
// (at your option) any later version.

// Polkadot is distributed in the hope that it will be useful,
// but WITHOUT ANY WARRANTY; without even the implied warranty of
// MERCHANTABILITY or FITNESS FOR A PARTICULAR PURPOSE.  See the
// GNU General Public License for more details.

// You should have received a copy of the GNU General Public License
// along with Polkadot.  If not, see <http://www.gnu.org/licenses/>.

//! Propagation and agreement of candidates.
//!
//! Authorities are split into groups by parachain, and each authority might come
//! up its own candidate for their parachain. Within groups, authorities pass around
//! their candidates and produce statements of validity.
//!
//! Any candidate that receives majority approval by the authorities in a group
//! may be subject to inclusion, unless any authorities flag that candidate as invalid.
//!
//! Wrongly flagging as invalid should be strongly disincentivized, so that in the
//! equilibrium state it is not expected to happen. Likewise with the submission
//! of invalid blocks.
//!
//! Groups themselves may be compromised by malicious authorities.

extern crate ed25519;
extern crate parking_lot;
extern crate polkadot_api;
extern crate polkadot_collator as collator;
extern crate polkadot_statement_table as table;
extern crate polkadot_primitives;
extern crate polkadot_transaction_pool as transaction_pool;
extern crate polkadot_runtime;
extern crate substrate_bft as bft;
extern crate substrate_codec as codec;
extern crate substrate_primitives as primitives;
extern crate substrate_runtime_support as runtime_support;
extern crate substrate_network;

extern crate tokio_core;
extern crate tokio_timer;
extern crate substrate_keyring;
extern crate substrate_client as client;

#[macro_use]
extern crate error_chain;

#[macro_use]
extern crate futures;

#[macro_use]
extern crate log;

use std::collections::{HashMap, HashSet};
use std::sync::Arc;
use std::time::{Duration, Instant};

use codec::Slicable;
use table::generic::Statement as GenericStatement;
use runtime_support::Hashable;
use polkadot_api::{PolkadotApi, BlockBuilder};
use polkadot_primitives::{Hash, Timestamp};
use polkadot_primitives::parachain::{Id as ParaId, Chain, DutyRoster, BlockData, Extrinsic, CandidateReceipt};
use primitives::block::{Block as SubstrateBlock, Header as SubstrateHeader, HeaderHash, Id as BlockId, Number as BlockNumber};
use primitives::AuthorityId;
use transaction_pool::{Ready, TransactionPool};
use tokio_timer::{Timer, Interval, Sleep, TimerError};

use futures::prelude::*;
<<<<<<< HEAD
use parking_lot::Mutex;
use collation::{Collators, CollationFetch};
use dynamic_inclusion::DynamicInclusion;
=======
use futures::future;
use future::Shared;
use parking_lot::Mutex;
use tokio_core::reactor::{Handle, Timeout};
>>>>>>> 049e11d0

pub use self::error::{ErrorKind, Error};
pub use self::shared_table::{SharedTable, StatementSource, StatementProducer, ProducedStatements};
pub use service::Service;

mod collation;
mod dynamic_inclusion;
mod evaluation;
mod error;
mod service;
mod shared_table;

// block size limit.
const MAX_TRANSACTIONS_SIZE: usize = 4 * 1024 * 1024;

/// A handle to a statement table router.
///
/// This is expected to be a lightweight, shared type like an `Arc`.
pub trait TableRouter: Clone {
	/// Errors when fetching data from the network.
	type Error;
	/// Future that resolves when candidate data is fetched.
	type FetchCandidate: IntoFuture<Item=BlockData,Error=Self::Error>;
	/// Future that resolves when extrinsic candidate data is fetched.
	type FetchExtrinsic: IntoFuture<Item=Extrinsic,Error=Self::Error>;

	/// Note local candidate data, making it available on the network to other validators.
	fn local_candidate_data(&self, hash: Hash, block_data: BlockData, extrinsic: Extrinsic);

	/// Fetch block data for a specific candidate.
	fn fetch_block_data(&self, candidate: &CandidateReceipt) -> Self::FetchCandidate;

	/// Fetch extrinsic data for a specific candidate.
	fn fetch_extrinsic_data(&self, candidate: &CandidateReceipt) -> Self::FetchExtrinsic;
}

/// A long-lived network which can create statement table routing instances.
pub trait Network {
	/// The table router type. This should handle importing of any statements,
	/// routing statements to peers, and driving completion of any `StatementProducers`.
	type TableRouter: TableRouter;

	/// Instantiate a table router using the given shared table.
	fn table_router(&self, table: Arc<SharedTable>) -> Self::TableRouter;
}

/// Information about a specific group.
#[derive(Debug, Clone, Default)]
pub struct GroupInfo {
	/// Authorities meant to check validity of candidates.
	pub validity_guarantors: HashSet<AuthorityId>,
	/// Authorities meant to check availability of candidate data.
	pub availability_guarantors: HashSet<AuthorityId>,
	/// Number of votes needed for validity.
	pub needed_validity: usize,
	/// Number of votes needed for availability.
	pub needed_availability: usize,
}

/// Sign a table statement against a parent hash.
/// The actual message signed is the encoded statement concatenated with the
/// parent hash.
pub fn sign_table_statement(statement: &table::Statement, key: &ed25519::Pair, parent_hash: &Hash) -> ed25519::Signature {
	use polkadot_primitives::parachain::Statement as RawStatement;

	let raw = match *statement {
		GenericStatement::Candidate(ref c) => RawStatement::Candidate(c.clone()),
		GenericStatement::Valid(h) => RawStatement::Valid(h),
		GenericStatement::Invalid(h) => RawStatement::Invalid(h),
		GenericStatement::Available(h) => RawStatement::Available(h),
	};

	let mut encoded = raw.encode();
	encoded.extend(&parent_hash.0);

	key.sign(&encoded)
}

fn make_group_info(roster: DutyRoster, authorities: &[AuthorityId], local_id: AuthorityId) -> Result<(HashMap<ParaId, GroupInfo>, LocalDuty), Error> {
	if roster.validator_duty.len() != authorities.len() {
		bail!(ErrorKind::InvalidDutyRosterLength(authorities.len(), roster.validator_duty.len()))
	}

	if roster.guarantor_duty.len() != authorities.len() {
		bail!(ErrorKind::InvalidDutyRosterLength(authorities.len(), roster.guarantor_duty.len()))
	}

	let mut local_validation = None;
	let mut map = HashMap::new();

	let duty_iter = authorities.iter().zip(&roster.validator_duty).zip(&roster.guarantor_duty);
	for ((authority, v_duty), a_duty) in duty_iter {
		if authority == &local_id {
			local_validation = Some(v_duty.clone());
		}

		match *v_duty {
			Chain::Relay => {}, // does nothing for now.
			Chain::Parachain(ref id) => {
				map.entry(id.clone()).or_insert_with(GroupInfo::default)
					.validity_guarantors
					.insert(authority.clone());
			}
		}

		match *a_duty {
			Chain::Relay => {}, // does nothing for now.
			Chain::Parachain(ref id) => {
				map.entry(id.clone()).or_insert_with(GroupInfo::default)
					.availability_guarantors
					.insert(authority.clone());
			}
		}
	}

	for live_group in map.values_mut() {
		let validity_len = live_group.validity_guarantors.len();
		let availability_len = live_group.availability_guarantors.len();

		live_group.needed_validity = validity_len / 2 + validity_len % 2;
		live_group.needed_availability = availability_len / 2 + availability_len % 2;
	}

	match local_validation {
		Some(local_validation) => {
			let local_duty = LocalDuty {
				validation: local_validation,
			};

			Ok((map, local_duty))
		}
		None => bail!(ErrorKind::NotValidator(local_id)),
	}
}

/// Polkadot proposer factory.
pub struct ProposerFactory<C, N, P> {
	/// The client instance.
	pub client: Arc<C>,
	/// The transaction pool.
	pub transaction_pool: Arc<Mutex<TransactionPool>>,
	/// The backing network handle.
	pub network: N,
<<<<<<< HEAD
	/// Parachain collators.
	pub collators: P,
	/// The timer used to schedule proposal intervals.
	pub timer: Timer,
	/// The duration after which parachain-empty blocks will be allowed.
	pub parachain_empty_duration: Duration,
=======
	/// Handle to the underlying tokio-core.
	pub handle: Handle,
>>>>>>> 049e11d0
}

impl<C, N, P> bft::ProposerFactory for ProposerFactory<C, N, P>
	where
		C: PolkadotApi,
		N: Network,
		P: Collators,
{
	type Proposer = Proposer<C, N::TableRouter, P>;
	type Error = Error;

	fn init(&self, parent_header: &SubstrateHeader, authorities: &[AuthorityId], sign_with: Arc<ed25519::Pair>) -> Result<Self::Proposer, Error> {
		use std::time::Duration;

		const DELAY_UNTIL: Duration = Duration::from_millis(5000);

		let parent_hash = parent_header.blake2_256().into();

		let checked_id = self.client.check_id(BlockId::Hash(parent_hash))?;
		let duty_roster = self.client.duty_roster(&checked_id)?;
		let random_seed = self.client.random_seed(&checked_id)?;

		let (group_info, local_duty) = make_group_info(
			duty_roster,
			authorities,
			sign_with.public().0,
		)?;

		let n_parachains = group_info.len();
		let table = Arc::new(SharedTable::new(group_info, sign_with.clone(), parent_hash));
		let router = self.network.table_router(table.clone());
		let dynamic_inclusion = DynamicInclusion::new(
			n_parachains,
			Instant::now(),
			self.parachain_empty_duration.clone(),
		);

<<<<<<< HEAD
=======
		let timeout = Timeout::new(DELAY_UNTIL, &self.handle)?;

		debug!(target: "bft", "Initialising consensus proposer. Refusing to evaluate for {:?} from now.",
			DELAY_UNTIL);

		// TODO [PoC-2]: kick off collation process.
>>>>>>> 049e11d0
		Ok(Proposer {
			parent_hash,
			parent_number: parent_header.number,
			parent_id: checked_id,
			random_seed,
			local_key: sign_with,
			client: self.client.clone(),
			timer: self.timer.clone(),
			transaction_pool: self.transaction_pool.clone(),
<<<<<<< HEAD
			collators: self.collators.clone(),
			local_duty,
			dynamic_inclusion,
			table,
			router,
=======
			delay: timeout.shared(),
			_table: table,
			_router: router,
>>>>>>> 049e11d0
		})
	}
}

struct LocalDuty {
	validation: Chain,
}

/// The Polkadot proposer logic.
pub struct Proposer<C: PolkadotApi, R, P> {
	parent_hash: HeaderHash,
	parent_number: BlockNumber,
	parent_id: C::CheckedBlockId,
	random_seed: Hash,
	client: Arc<C>,
	local_key: Arc<ed25519::Pair>,
	transaction_pool: Arc<Mutex<TransactionPool>>,
<<<<<<< HEAD
	local_duty: LocalDuty,
	collators: P,
	timer: Timer,
	dynamic_inclusion: DynamicInclusion,
	table: Arc<SharedTable>,
	router: R,
=======
	delay: Shared<Timeout>,
	_table: Arc<SharedTable>,
	_router: R,
>>>>>>> 049e11d0
}

impl<C, R, P> bft::Proposer for Proposer<C, R, P>
	where
		C: PolkadotApi,
		R: TableRouter,
		P: Collators,
{
	type Error = Error;
<<<<<<< HEAD
	type Create = CreateProposal<C, R, P>;
	type Evaluate = Result<bool, Error>;

	fn propose(&self) -> CreateProposal<C, R, P> {
		const ATTEMPT_PROPOSE_EVERY: Duration = Duration::from_millis(100);
=======
	type Create = Result<SubstrateBlock, Error>;
	type Evaluate = Box<Future<Item=bool, Error=Error>>;

	fn propose(&self) -> Self::Create {
		debug!(target: "bft", "proposing block on top of parent ({}, {:?})", self.parent_number, self.parent_hash);
>>>>>>> 049e11d0

		let enough_candidates = self.dynamic_inclusion.acceptable_in(
			Instant::now(),
			self.table.includable_count(),
		).unwrap_or_default();

		CreateProposal {
			parent_hash: self.parent_hash.clone(),
			parent_number: self.parent_number.clone(),
			parent_id: self.parent_id.clone(),
			client: self.client.clone(),
			transaction_pool: self.transaction_pool.clone(),
			collation: CollationFetch::new(
				self.local_duty.validation,
				self.parent_hash.clone(),
				self.collators.clone(),
				self.client.clone()
			),
			dynamic_inclusion: self.dynamic_inclusion.clone(),
			table: self.table.clone(),
			router: self.router.clone(),
			timing: ProposalTiming {
				timer: self.timer.clone(),
				attempt_propose: self.timer.interval(ATTEMPT_PROPOSE_EVERY),
				enough_candidates: self.timer.sleep(enough_candidates),
			}
		}
	}

	// TODO: certain kinds of errors here should lead to a misbehavior report.
	fn evaluate(&self, proposal: &SubstrateBlock) -> Self::Evaluate {
		debug!(target: "bft", "evaluating block on top of parent ({}, {:?})", self.parent_number, self.parent_hash);

<<<<<<< HEAD
		let maybe_evaluated = evaluation::evaluate_initial(
			proposal,
			current_timestamp(),
			&self.parent_hash,
			self.parent_number,
			999, // TODO: n_parachains.
		);

		match maybe_evaluated {
			Ok(proposal) => self.client.evaluate_block(&self.parent_id, proposal.into()).map_err(Into::into),
			Err(e) => {
				debug!(target: "bft", "Invalid proposal: {:?}", e);
				return Ok(false)
=======
		let evaluated = match evaluate_proposal(proposal, &*self.client, current_timestamp(), &self.parent_hash, self.parent_number, &self.parent_id) {
			Ok(x) => Ok(x),
			Err(e) => match *e.kind() {
				ErrorKind::PolkadotApi(polkadot_api::ErrorKind::Executor(_)) => Ok(false),
				ErrorKind::ProposalNotForPolkadot => Ok(false),
				ErrorKind::TimestampInFuture => Ok(false),
				ErrorKind::WrongParentHash(_, _) => Ok(false),
				ErrorKind::ProposalTooLarge(_) => Ok(false),
				_ => Err(e),
>>>>>>> 049e11d0
			}
		};

		// delay casting vote until able.
		Box::new(self.delay.clone().map_err(Error::from).and_then(move |_| evaluated))
	}

	fn round_proposer(&self, round_number: usize, authorities: &[AuthorityId]) -> AuthorityId {
		use primitives::uint::U256;

		let len: U256 = authorities.len().into();
		let offset = U256::from_big_endian(&self.random_seed.0) % len;
		let offset = offset.low_u64() as usize + round_number;

		authorities[offset % authorities.len()].clone()
	}

	fn import_misbehavior(&self, misbehavior: Vec<(AuthorityId, bft::Misbehavior)>) {
		use bft::generic::Misbehavior as GenericMisbehavior;
		use primitives::bft::{MisbehaviorKind, MisbehaviorReport};
		use polkadot_runtime::{Call, Extrinsic, UncheckedExtrinsic, ConsensusCall};

		let local_id = self.local_key.public().0;
		let mut pool = self.transaction_pool.lock();
		let mut next_index = {
			let readiness_evaluator = Ready::create(self.parent_id.clone(), &*self.client);

			let cur_index = pool.pending(readiness_evaluator)
				.filter(|tx| tx.as_ref().as_ref().signed == local_id)
				.last()
				.map(|tx| Ok(tx.as_ref().as_ref().index))
				.unwrap_or_else(|| self.client.index(&self.parent_id, local_id));

			match cur_index {
				Ok(cur_index) => cur_index + 1,
				Err(e) => {
					warn!(target: "consensus", "Error computing next transaction index: {}", e);
					return;
				}
			}
		};

		for (target, misbehavior) in misbehavior {
			let report = MisbehaviorReport {
				parent_hash: self.parent_hash,
				parent_number: self.parent_number,
				target,
				misbehavior: match misbehavior {
					GenericMisbehavior::ProposeOutOfTurn(_, _, _) => continue,
					GenericMisbehavior::DoublePropose(_, _, _) => continue,
					GenericMisbehavior::DoublePrepare(round, (h1, s1), (h2, s2))
						=> MisbehaviorKind::BftDoublePrepare(round as u32, (h1, s1.signature), (h2, s2.signature)),
					GenericMisbehavior::DoubleCommit(round, (h1, s1), (h2, s2))
						=> MisbehaviorKind::BftDoubleCommit(round as u32, (h1, s1.signature), (h2, s2.signature)),
				}
			};
			let extrinsic = Extrinsic {
				signed: local_id,
				index: next_index,
				function: Call::Consensus(ConsensusCall::report_misbehavior(report)),
			};

			next_index += 1;

			let signature = self.local_key.sign(&extrinsic.encode()).into();
			let uxt = UncheckedExtrinsic { extrinsic, signature };

			pool.import(uxt).expect("locally signed extrinsic is valid; qed");
		}
	}
}

fn current_timestamp() -> Timestamp {
	use std::time;

	time::SystemTime::now().duration_since(time::UNIX_EPOCH)
		.expect("now always later than unix epoch; qed")
		.as_secs()
}

struct ProposalTiming {
	timer: Timer,
	attempt_propose: Interval,
	enough_candidates: Sleep,
}

impl ProposalTiming {
	// whether it's time to attempt a proposal.
	// should only be called within the context of a task.
	fn attempt_propose(&mut self) -> Result<bool, TimerError> {
		match self.attempt_propose.poll()? {
			Async::Ready(x) => { x.expect("timer still alive; intervals never end; qed"); Ok(true) }
			Async::NotReady => Ok({
				match self.enough_candidates.poll()? {
					Async::Ready(()) => true,
					Async::NotReady => false,
				}
			})
		}
	}

	// schedule the time when enough candidates are ready.
	fn enough_candidates_at(&mut self, duration: Duration) {
		self.enough_candidates = self.timer.sleep(duration);
	}
}

/// Future which resolves upon the creation of a proposal.
pub struct CreateProposal<C: PolkadotApi, R, P: Collators>  {
	parent_hash: HeaderHash,
	parent_number: BlockNumber,
	parent_id: C::CheckedBlockId,
	client: Arc<C>,
	transaction_pool: Arc<Mutex<TransactionPool>>,
	dynamic_inclusion: DynamicInclusion,
	collation: CollationFetch<P, C>,
	router: R,
	table: Arc<SharedTable>,
	timing: ProposalTiming,
}

impl<C, R, P> CreateProposal<C, R, P>
	where
		C: PolkadotApi,
		R: TableRouter,
		P: Collators,
{
	fn propose_with(&self, candidates: Vec<CandidateReceipt>) -> Result<SubstrateBlock, Error> {
		debug!(target: "bft", "proposing block on top of parent ({}, {:?})", self.parent_number, self.parent_hash);

		// TODO: handle case when current timestamp behind that in state.
		let timestamp = current_timestamp();
		let mut block_builder = self.client.build_block(
			&self.parent_id,
			timestamp,
			candidates,
		)?;

		let readiness_evaluator = Ready::create(self.parent_id.clone(), &*self.client);

		{
			let mut pool = self.transaction_pool.lock();
			let mut unqueue_invalid = Vec::new();
			let mut pending_size = 0;
			for pending in pool.pending(readiness_evaluator.clone()) {
				// skip and cull transactions which are too large.
				if pending.encoded_size() > MAX_TRANSACTIONS_SIZE {
					unqueue_invalid.push(pending.hash().clone());
					continue
				}

				if pending_size + pending.encoded_size() >= MAX_TRANSACTIONS_SIZE { break }

				match block_builder.push_extrinsic(pending.as_transaction().clone()) {
					Ok(()) => {
						pending_size += pending.encoded_size();
					}
					Err(_) => {
						unqueue_invalid.push(pending.hash().clone());
					}
				}
			}

			for tx_hash in unqueue_invalid {
				pool.remove(&tx_hash, false);
			}
		}

		let polkadot_block = block_builder.bake();
		info!("Proposing block [number: {}; extrinsics: [{}], parent_hash: {}]", polkadot_block.header.number, polkadot_block.extrinsics.len(), polkadot_block.header.parent_hash);

		let substrate_block = Slicable::decode(&mut polkadot_block.encode().as_slice())
			.expect("polkadot blocks defined to serialize to substrate blocks correctly; qed");

		assert!(evaluation::evaluate_initial(
			&substrate_block,
			timestamp,
			&self.parent_hash,
			self.parent_number,
			999, // TODO: n_parachains
		).is_ok());

		Ok(substrate_block)
	}
}

impl<C, R, P> Future for CreateProposal<C, R, P>
	where
		C: PolkadotApi,
		R: TableRouter,
		P: Collators,
{
	type Item = SubstrateBlock;
	type Error = Error;

	fn poll(&mut self) -> Poll<SubstrateBlock, Error> {
		// 1. poll local collation future.
		match self.collation.poll() {
			Ok(Async::Ready(collation)) => {
				let hash = collation.receipt.hash();
				self.router.local_candidate_data(hash, collation.block_data, collation.extrinsic);
				self.table.sign_and_import(&self.router, GenericStatement::Valid(hash));
			}
			Ok(Async::NotReady) => {},
			Err(_) => {}, // TODO: handle this failure to collate.
		}

		// 2. try to propose if our interval or previous timer has gone off.
		let proposal = if self.timing.attempt_propose()? {
			let included = self.table.includable_count();
			match self.dynamic_inclusion.acceptable_in(Instant::now(), included) {
				Some(sleep_for) => {
					self.timing.enough_candidates_at(sleep_for);
					None
				}
				None => {
					self.table.with_proposal(|proposed_set| {
							Some(proposed_set.into_iter().cloned().collect())
					})
				}
			}
		} else {
			None
		};

		Ok(match proposal {
			Some(p) => Async::Ready(self.propose_with(p)?),
			None => Async::NotReady,
		})
	}
}<|MERGE_RESOLUTION|>--- conflicted
+++ resolved
@@ -73,16 +73,10 @@
 use tokio_timer::{Timer, Interval, Sleep, TimerError};
 
 use futures::prelude::*;
-<<<<<<< HEAD
 use parking_lot::Mutex;
 use collation::{Collators, CollationFetch};
 use dynamic_inclusion::DynamicInclusion;
-=======
-use futures::future;
-use future::Shared;
-use parking_lot::Mutex;
-use tokio_core::reactor::{Handle, Timeout};
->>>>>>> 049e11d0
+use futures::future::Shared;
 
 pub use self::error::{ErrorKind, Error};
 pub use self::shared_table::{SharedTable, StatementSource, StatementProducer, ProducedStatements};
@@ -226,17 +220,12 @@
 	pub transaction_pool: Arc<Mutex<TransactionPool>>,
 	/// The backing network handle.
 	pub network: N,
-<<<<<<< HEAD
 	/// Parachain collators.
 	pub collators: P,
 	/// The timer used to schedule proposal intervals.
 	pub timer: Timer,
 	/// The duration after which parachain-empty blocks will be allowed.
 	pub parachain_empty_duration: Duration,
-=======
-	/// Handle to the underlying tokio-core.
-	pub handle: Handle,
->>>>>>> 049e11d0
 }
 
 impl<C, N, P> bft::ProposerFactory for ProposerFactory<C, N, P>
@@ -274,35 +263,27 @@
 			self.parachain_empty_duration.clone(),
 		);
 
-<<<<<<< HEAD
-=======
-		let timeout = Timeout::new(DELAY_UNTIL, &self.handle)?;
+		let timeout = self.timer.sleep(DELAY_UNTIL);
 
 		debug!(target: "bft", "Initialising consensus proposer. Refusing to evaluate for {:?} from now.",
 			DELAY_UNTIL);
 
 		// TODO [PoC-2]: kick off collation process.
->>>>>>> 049e11d0
 		Ok(Proposer {
+			client: self.client.clone(),
+			collators: self.collators.clone(),
+			delay: timeout.shared(),
+			dynamic_inclusion,
+			local_duty,
+			local_key: sign_with,
 			parent_hash,
+			parent_id: checked_id,
 			parent_number: parent_header.number,
-			parent_id: checked_id,
 			random_seed,
-			local_key: sign_with,
-			client: self.client.clone(),
+			router,
+			table,
 			timer: self.timer.clone(),
 			transaction_pool: self.transaction_pool.clone(),
-<<<<<<< HEAD
-			collators: self.collators.clone(),
-			local_duty,
-			dynamic_inclusion,
-			table,
-			router,
-=======
-			delay: timeout.shared(),
-			_table: table,
-			_router: router,
->>>>>>> 049e11d0
 		})
 	}
 }
@@ -313,25 +294,20 @@
 
 /// The Polkadot proposer logic.
 pub struct Proposer<C: PolkadotApi, R, P> {
+	client: Arc<C>,
+	collators: P,
+	delay: Shared<Sleep>,
+	dynamic_inclusion: DynamicInclusion,
+	local_duty: LocalDuty,
+	local_key: Arc<ed25519::Pair>,
 	parent_hash: HeaderHash,
+	parent_id: C::CheckedBlockId,
 	parent_number: BlockNumber,
-	parent_id: C::CheckedBlockId,
 	random_seed: Hash,
-	client: Arc<C>,
-	local_key: Arc<ed25519::Pair>,
+	router: R,
+	table: Arc<SharedTable>,
+	timer: Timer,
 	transaction_pool: Arc<Mutex<TransactionPool>>,
-<<<<<<< HEAD
-	local_duty: LocalDuty,
-	collators: P,
-	timer: Timer,
-	dynamic_inclusion: DynamicInclusion,
-	table: Arc<SharedTable>,
-	router: R,
-=======
-	delay: Shared<Timeout>,
-	_table: Arc<SharedTable>,
-	_router: R,
->>>>>>> 049e11d0
 }
 
 impl<C, R, P> bft::Proposer for Proposer<C, R, P>
@@ -341,19 +317,13 @@
 		P: Collators,
 {
 	type Error = Error;
-<<<<<<< HEAD
 	type Create = CreateProposal<C, R, P>;
-	type Evaluate = Result<bool, Error>;
-
-	fn propose(&self) -> CreateProposal<C, R, P> {
+	type Evaluate = Box<Future<Item=bool, Error=Error>>;
+
+	fn propose(&self) -> Self::Create {
 		const ATTEMPT_PROPOSE_EVERY: Duration = Duration::from_millis(100);
-=======
-	type Create = Result<SubstrateBlock, Error>;
-	type Evaluate = Box<Future<Item=bool, Error=Error>>;
-
-	fn propose(&self) -> Self::Create {
+
 		debug!(target: "bft", "proposing block on top of parent ({}, {:?})", self.parent_number, self.parent_hash);
->>>>>>> 049e11d0
 
 		let enough_candidates = self.dynamic_inclusion.acceptable_in(
 			Instant::now(),
@@ -387,7 +357,6 @@
 	fn evaluate(&self, proposal: &SubstrateBlock) -> Self::Evaluate {
 		debug!(target: "bft", "evaluating block on top of parent ({}, {:?})", self.parent_number, self.parent_hash);
 
-<<<<<<< HEAD
 		let maybe_evaluated = evaluation::evaluate_initial(
 			proposal,
 			current_timestamp(),
@@ -396,27 +365,18 @@
 			999, // TODO: n_parachains.
 		);
 
-		match maybe_evaluated {
+		let evaluated = match maybe_evaluated {
 			Ok(proposal) => self.client.evaluate_block(&self.parent_id, proposal.into()).map_err(Into::into),
 			Err(e) => {
 				debug!(target: "bft", "Invalid proposal: {:?}", e);
-				return Ok(false)
-=======
-		let evaluated = match evaluate_proposal(proposal, &*self.client, current_timestamp(), &self.parent_hash, self.parent_number, &self.parent_id) {
-			Ok(x) => Ok(x),
-			Err(e) => match *e.kind() {
-				ErrorKind::PolkadotApi(polkadot_api::ErrorKind::Executor(_)) => Ok(false),
-				ErrorKind::ProposalNotForPolkadot => Ok(false),
-				ErrorKind::TimestampInFuture => Ok(false),
-				ErrorKind::WrongParentHash(_, _) => Ok(false),
-				ErrorKind::ProposalTooLarge(_) => Ok(false),
-				_ => Err(e),
->>>>>>> 049e11d0
+				Ok(false)
 			}
 		};
 
 		// delay casting vote until able.
-		Box::new(self.delay.clone().map_err(Error::from).and_then(move |_| evaluated))
+		Box::new(self.delay.clone()
+			.map_err(|e| Error::from(::tokio_timer::TimerError::clone(&*e)))
+			.and_then(move |_| evaluated))
 	}
 
 	fn round_proposer(&self, round_number: usize, authorities: &[AuthorityId]) -> AuthorityId {

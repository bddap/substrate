[package]
name = "substrate-consensus-slots"
version = "2.0.0"
authors = ["Parity Technologies <admin@parity.io>"]
description = "Generic slots-based utilities for consensus"
edition = "2018"

[dependencies]
codec = { package = "parity-codec", version = "4.1.1" }
client = { package = "substrate-client", path = "../../client" }
primitives = { package = "substrate-primitives", path = "../../primitives" }
runtime_primitives = { package = "sr-primitives", path = "../../sr-primitives" }
consensus_common = { package = "substrate-consensus-common", path = "../common" }
inherents = { package = "substrate-inherents", path = "../../inherents" }
<<<<<<< HEAD
consensus_accountable_safety_primitives = { package = "substrate-consensus-accountable-safety-primitives", path = "../accountable-safety/primitives", default-features = false }
futures = "0.1.17"
tokio-timer = "0.2.11"
=======
futures-preview = "0.3.0-alpha.17"
futures-timer = "0.2.1"
>>>>>>> f9e5a374
parking_lot = "0.8.0"
log = "0.4"

[dev-dependencies]
test-client = { package = "substrate-test-runtime-client", path = "../../test-runtime/client" }<|MERGE_RESOLUTION|>--- conflicted
+++ resolved
@@ -12,14 +12,9 @@
 runtime_primitives = { package = "sr-primitives", path = "../../sr-primitives" }
 consensus_common = { package = "substrate-consensus-common", path = "../common" }
 inherents = { package = "substrate-inherents", path = "../../inherents" }
-<<<<<<< HEAD
 consensus_accountable_safety_primitives = { package = "substrate-consensus-accountable-safety-primitives", path = "../accountable-safety/primitives", default-features = false }
-futures = "0.1.17"
-tokio-timer = "0.2.11"
-=======
 futures-preview = "0.3.0-alpha.17"
 futures-timer = "0.2.1"
->>>>>>> f9e5a374
 parking_lot = "0.8.0"
 log = "0.4"
 

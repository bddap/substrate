--- conflicted
+++ resolved
@@ -59,16 +59,11 @@
 	traits::{Get, KeyOwnerProofSystem},
 };
 use primitives::{
-<<<<<<< HEAD
 	traits::{
-		SaturatedConversion, Saturating, Zero, One, Member, Verify,
+		SaturatedConversion, Saturating, Zero, One, Member, Verify, IsMember,
 		ValidateUnsigned, Header, TypedKey,
 	},
 	generic::DigestItem, transaction_validity::TransactionValidity, key_types,
-=======
-	traits::{SaturatedConversion, Saturating, Zero, One, Member, IsMember, TypedKey},
-	generic::DigestItem,
->>>>>>> cf98501f
 };
 use timestamp::OnTimestampSet;
 #[cfg(feature = "std")]

--- conflicted
+++ resolved
@@ -386,11 +386,7 @@
 	}
 
 	let mut has_scall = false;
-<<<<<<< HEAD
 	let mut scall = quote!{ let scall: fn(&Self) = |_| {}; scall };
-=======
-	let mut scall = quote!{ ( |_, _| {} ) };
->>>>>>> c72789cc
 	let mut genesis_extrafields = TokenStream2::new();
 	let mut genesis_extrafields_default = TokenStream2::new();
 
@@ -559,18 +555,10 @@
 						#scrate::sr_primitives::ChildrenStorageOverlay,
 					),
 				) -> std::result::Result<(), String> #fn_where_clause {
-<<<<<<< HEAD
-					#scrate::with_storage_and_children(r, c, || {
+					#scrate::with_storage(tuple_storage, || {
 						#builders
 
 						#scall(&self);
-=======
-					let storage = &mut tuple_storage.0;
-
-					#builders
-
-					#scall(tuple_storage, &self);
->>>>>>> c72789cc
 
 						Ok(())
 					})

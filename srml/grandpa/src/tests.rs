// Copyright 2017-2019 Parity Technologies (UK) Ltd.
// This file is part of Substrate.

// Substrate is free software: you can redistribute it and/or modify
// it under the terms of the GNU General Public License as published by
// the Free Software Foundation, either version 3 of the License, or
// (at your option) any later version.

// Substrate is distributed in the hope that it will be useful,
// but WITHOUT ANY WARRANTY; without even the implied warranty of
// MERCHANTABILITY or FITNESS FOR A PARTICULAR PURPOSE.  See the
// GNU General Public License for more details.

// You should have received a copy of the GNU General Public License
// along with Substrate.  If not, see <http://www.gnu.org/licenses/>.

//! Tests for the module.

#![cfg(test)]

use primitives::testing::{Digest, Header};
use primitives::traits::{Header as HeaderT, OnFinalize, ValidateUnsigned};
use substrate_primitives::{ed25519, H256, crypto::Pair};
use runtime_io::with_externalities;
use crate::mock::*;
use system::{EventRecord, Phase};
use codec::{Decode, Encode};
use fg_primitives::{
	ScheduledChange, Equivocation, Prevote, Precommit, localized_payload,
	FinalizedBlockProof, ChallengedVoteSet, ChallengedVote, Commit, SignedPrecommit
};
use super::*;

#[test]
fn authorities_change_logged() {
	with_externalities(&mut new_test_ext(vec![(1, 1), (2, 1), (3, 1)]), || {
		System::initialize(&1, &Default::default(), &Default::default(), &Default::default());
		Grandpa::schedule_change(to_authorities(vec![(4, 1), (5, 1), (6, 1)]), 0, None).unwrap();

		System::note_finished_extrinsics();
		Grandpa::on_finalize(1);

		let header = System::finalize();
		assert_eq!(header.digest, Digest {
			logs: vec![
				grandpa_log(ConsensusLog::ScheduledChange(
					ScheduledChange { delay: 0, next_authorities: to_authorities(vec![(4, 1), (5, 1), (6, 1)]) }
				)),
			],
		});

		assert_eq!(System::events(), vec![
			EventRecord {
				phase: Phase::Finalization,
				event: Event::NewAuthorities(to_authorities(vec![(4, 1), (5, 1), (6, 1)])).into(),
				topics: vec![],
			},
		]);
	});
}

#[test]
fn authorities_change_logged_after_delay() {
	with_externalities(&mut new_test_ext(vec![(1, 1), (2, 1), (3, 1)]), || {
		System::initialize(&1, &Default::default(), &Default::default(), &Default::default());
		Grandpa::schedule_change(to_authorities(vec![(4, 1), (5, 1), (6, 1)]), 1, None).unwrap();
		Grandpa::on_finalize(1);
		let header = System::finalize();
		assert_eq!(header.digest, Digest {
			logs: vec![
				grandpa_log(ConsensusLog::ScheduledChange(
					ScheduledChange { delay: 1, next_authorities: to_authorities(vec![(4, 1), (5, 1), (6, 1)]) }
				)),
			],
		});

		// no change at this height.
		assert_eq!(System::events(), vec![]);

		System::initialize(&2, &header.hash(), &Default::default(), &Default::default());
		System::note_finished_extrinsics();
		Grandpa::on_finalize(2);

		let _header = System::finalize();
		assert_eq!(System::events(), vec![
			EventRecord {
				phase: Phase::Finalization,
				event: Event::NewAuthorities(to_authorities(vec![(4, 1), (5, 1), (6, 1)])).into(),
				topics: vec![],
			},
		]);
	});
}

#[test]
fn cannot_schedule_change_when_one_pending() {
	with_externalities(&mut new_test_ext(vec![(1, 1), (2, 1), (3, 1)]), || {
		System::initialize(&1, &Default::default(), &Default::default(), &Default::default());
		Grandpa::schedule_change(to_authorities(vec![(4, 1), (5, 1), (6, 1)]), 1, None).unwrap();
		assert!(<PendingChange<Test>>::exists());
		assert!(Grandpa::schedule_change(to_authorities(vec![(5, 1)]), 1, None).is_err());

		Grandpa::on_finalize(1);
		let header = System::finalize();

		System::initialize(&2, &header.hash(), &Default::default(), &Default::default());
		assert!(<PendingChange<Test>>::exists());
		assert!(Grandpa::schedule_change(to_authorities(vec![(5, 1)]), 1, None).is_err());

		Grandpa::on_finalize(2);
		let header = System::finalize();

		System::initialize(&3, &header.hash(), &Default::default(), &Default::default());
		assert!(!<PendingChange<Test>>::exists());
		assert!(Grandpa::schedule_change(to_authorities(vec![(5, 1)]), 1, None).is_ok());

		Grandpa::on_finalize(3);
		let _header = System::finalize();
	});
}

#[test]
fn new_decodes_from_old() {
	let old = OldStoredPendingChange {
		scheduled_at: 5u32,
		delay: 100u32,
		next_authorities: to_authorities(vec![(1, 5), (2, 10), (3, 2)]),
	};

	let encoded = old.encode();
	let new = StoredPendingChange::<u32>::decode(&mut &encoded[..]).unwrap();
	assert!(new.forced.is_none());
	assert_eq!(new.scheduled_at, old.scheduled_at);
	assert_eq!(new.delay, old.delay);
	assert_eq!(new.next_authorities, old.next_authorities);
}

#[test]
fn dispatch_forced_change() {
	with_externalities(&mut new_test_ext(vec![(1, 1), (2, 1), (3, 1)]), || {
		System::initialize(&1, &Default::default(), &Default::default(), &Default::default());
		Grandpa::schedule_change(
			to_authorities(vec![(4, 1), (5, 1), (6, 1)]),
			5,
			Some(0),
		).unwrap();

		assert!(<PendingChange<Test>>::exists());
		assert!(Grandpa::schedule_change(to_authorities(vec![(5, 1)]), 1, Some(0)).is_err());

		Grandpa::on_finalize(1);
		let mut header = System::finalize();

		for i in 2..7 {
			System::initialize(&i, &header.hash(), &Default::default(), &Default::default());
			assert!(<PendingChange<Test>>::get().unwrap().forced.is_some());
			assert_eq!(Grandpa::next_forced(), Some(11));
			assert!(Grandpa::schedule_change(to_authorities(vec![(5, 1)]), 1, None).is_err());
			assert!(Grandpa::schedule_change(to_authorities(vec![(5, 1)]), 1, Some(0)).is_err());

			Grandpa::on_finalize(i);
			header = System::finalize();
		}

		// change has been applied at the end of block 6.
		// add a normal change.
		{
			System::initialize(&7, &header.hash(), &Default::default(), &Default::default());
			assert!(!<PendingChange<Test>>::exists());
			assert_eq!(Grandpa::grandpa_authorities(), to_authorities(vec![(4, 1), (5, 1), (6, 1)]));
			assert!(Grandpa::schedule_change(to_authorities(vec![(5, 1)]), 1, None).is_ok());
			Grandpa::on_finalize(7);
			header = System::finalize();
		}

		// run the normal change.
		{
			System::initialize(&8, &header.hash(), &Default::default(), &Default::default());
			assert!(<PendingChange<Test>>::exists());
			assert_eq!(Grandpa::grandpa_authorities(), to_authorities(vec![(4, 1), (5, 1), (6, 1)]));
			assert!(Grandpa::schedule_change(to_authorities(vec![(5, 1)]), 1, None).is_err());
			Grandpa::on_finalize(8);
			header = System::finalize();
		}

		// normal change applied. but we can't apply a new forced change for some
		// time.
		for i in 9..11 {
			System::initialize(&i, &header.hash(), &Default::default(), &Default::default());
			assert!(!<PendingChange<Test>>::exists());
			assert_eq!(Grandpa::grandpa_authorities(), to_authorities(vec![(5, 1)]));
			assert_eq!(Grandpa::next_forced(), Some(11));
			assert!(Grandpa::schedule_change(to_authorities(vec![(5, 1), (6, 1)]), 5, Some(0)).is_err());
			Grandpa::on_finalize(i);
			header = System::finalize();
		}

		{
			System::initialize(&11, &header.hash(), &Default::default(), &Default::default());
			assert!(!<PendingChange<Test>>::exists());
			assert!(Grandpa::schedule_change(to_authorities(vec![(5, 1), (6, 1), (7, 1)]), 5, Some(0)).is_ok());
			assert_eq!(Grandpa::next_forced(), Some(21));
			Grandpa::on_finalize(11);
			header = System::finalize();
		}
		let _ = header;
	});
}

#[test]
<<<<<<< HEAD
fn validate_unsigned_works_for_prevote_equivocation() {
	let (pair, _seed) = ed25519::Pair::generate();
	let public = pair.public();
	let authorities = vec![(public.clone(), 1)];

	let hash1 = H256::random();
	let hash2 = H256::random();

	let prevote1 = Prevote { target_hash: hash1, target_number: 1 };
	let message1 = Message::Prevote(prevote1.clone());
	let payload1 = localized_payload(0, 0, &message1);
	let signature1 = pair.sign(payload1.as_slice());

	let prevote2 = Prevote { target_hash: hash2, target_number: 2 };
	let message2 = Message::Prevote(prevote2.clone());
	let payload2 = localized_payload(0, 0, &message2);
	let signature2 = pair.sign(payload2.as_slice());

	// Valid proof.
	let proof1 = GrandpaEquivocationProof {
		set_id: 0,
		equivocation: Equivocation {
			round_number: 0,
			identity: public.clone(),
			first: (prevote1.clone(), signature1.clone()),
			second: (prevote2.clone(), signature2.clone()),
		},
	};

	// Invalid proof: same votes.
	let proof2 = GrandpaEquivocationProof {
		set_id: 0,
		equivocation: Equivocation {
			round_number: 0,
			identity: public.clone(),
			first: (prevote1.clone(), signature1.clone()),
			second: (prevote1.clone(), signature1.clone()),
		},
	};

	// Invalid proof: bad signature.
	let proof3 = GrandpaEquivocationProof {
		set_id: 0,
		equivocation: Equivocation {
			round_number: 0,
			identity: public.clone(),
			first: (prevote1.clone(), signature1.clone()),
			second: (prevote2.clone(), signature1.clone()),
		},
	};

	let call1 = Call::report_prevote_equivocation(proof1);
	let call2 = Call::report_prevote_equivocation(proof2);
	let call3 = Call::report_prevote_equivocation(proof3);

	with_externalities(&mut new_test_ext_sig(authorities), || {
		assert_eq!(Grandpa::validate_unsigned(&call1), TransactionValidity::Valid {
			priority: 10,
			requires: vec![],
			provides: vec![],
			longevity: 18446744073709551615,
			propagate: true,
		});
		assert_eq!(Grandpa::validate_unsigned(&call2), TransactionValidity::Invalid(0));
		assert_eq!(Grandpa::validate_unsigned(&call3), TransactionValidity::Invalid(0));
=======
fn schedule_pause_only_when_live() {
	with_externalities(&mut new_test_ext(vec![(1, 1), (2, 1), (3, 1)]), || {
		// we schedule a pause at block 1 with delay of 1
		System::initialize(&1, &Default::default(), &Default::default(), &Default::default());
		Grandpa::schedule_pause(1).unwrap();

		// we've switched to the pending pause state
		assert_eq!(
			Grandpa::state(),
			StoredState::PendingPause {
				scheduled_at: 1u64,
				delay: 1,
			},
		);

		Grandpa::on_finalize(1);
		let _ = System::finalize();

		System::initialize(&2, &Default::default(), &Default::default(), &Default::default());

		// signaling a pause now should fail
		assert!(Grandpa::schedule_pause(1).is_err());

		Grandpa::on_finalize(2);
		let _ = System::finalize();

		// after finalizing block 2 the set should have switched to paused state
		assert_eq!(
			Grandpa::state(),
			StoredState::Paused,
		);
>>>>>>> cf98501f
	});
}

#[test]
<<<<<<< HEAD
fn validate_unsigned_works_for_precommit_equivocation() {
	let (pair, _seed) = ed25519::Pair::generate();
	let public = pair.public();
	let authorities = vec![(public.clone(), 1)];

	let hash1 = H256::random();
	let hash2 = H256::random();

	let precommit1 = Precommit { target_hash: hash1, target_number: 1 };
	let message1 = Message::Precommit(precommit1.clone());
	let payload1 = localized_payload(0, 0, &message1);
	let signature1 = pair.sign(payload1.as_slice());

	let precommit2 = Precommit { target_hash: hash2, target_number: 2 };
	let message2 = Message::Precommit(precommit2.clone());
	let payload2 = localized_payload(0, 0, &message2);
	let signature2 = pair.sign(payload2.as_slice());

	// Valid proof.
	let proof1 = GrandpaEquivocationProof {
		set_id: 0,
		equivocation: Equivocation {
			round_number: 0,
			identity: public.clone(),
			first: (precommit1.clone(), signature1.clone()),
			second: (precommit2.clone(), signature2.clone()),
		},
	};

	// Invalid proof: same votes.
	let proof2 = GrandpaEquivocationProof {
		set_id: 0,
		equivocation: Equivocation {
			round_number: 0,
			identity: public.clone(),
			first: (precommit1.clone(), signature1.clone()),
			second: (precommit1.clone(), signature1.clone()),
		},
	};

	// Invalid proof: bad signature.
	let proof3 = GrandpaEquivocationProof {
		set_id: 0,
		equivocation: Equivocation {
			round_number: 0,
			identity: public.clone(),
			first: (precommit1.clone(), signature1.clone()),
			second: (precommit2.clone(), signature1.clone()),
		},
	};

	let call1 = Call::report_precommit_equivocation(proof1);
	let call2 = Call::report_precommit_equivocation(proof2);
	let call3 = Call::report_precommit_equivocation(proof3);

	with_externalities(&mut new_test_ext_sig(authorities), || {
		assert_eq!(Grandpa::validate_unsigned(&call1), TransactionValidity::Valid {
			priority: 10,
			requires: vec![],
			provides: vec![],
			longevity: 18446744073709551615,
			propagate: true,
		});
		assert_eq!(Grandpa::validate_unsigned(&call2), TransactionValidity::Invalid(0));
		assert_eq!(Grandpa::validate_unsigned(&call3), TransactionValidity::Invalid(0));
	});
}

#[test]
fn validate_unsigned_works_for_bad_precommit_vote() {
	// let (pair, _seed) = ed25519::Pair::generate();
	// let public = pair.public();
	// let authorities = vec![(public.clone(), 1)];

	// let hash1 = H256::random();
	// let hash2 = H256::random();

	// let precommit1 = Precommit { target_hash: hash1, target_number: 1 };
	// let message1 = Message::Precommit(precommit1.clone());
	// let payload1 = localized_payload(0, 0, &message1);
	// let signature1 = pair.sign(payload1.as_slice());

	// let precommit2 = Precommit { target_hash: hash2, target_number: 2 };
	// let message2 = Message::Precommit(precommit2.clone());
	// let payload2 = localized_payload(0, 0, &message2);
	// let signature2 = pair.sign(payload2.as_slice());
	
	
	
	// let challenged_votes = vec![
	// 	ChallengedVote {
	// 		vote: Precommit {
	// 			target_hash,
	// 			target_number,
	// 		},
	// 		authority,
	// 		signature,
	// 	},
	// ];
	
	// let commit = Commit {
	// 	target_hash: H,
	// 	target_number: N,
	// 	precommits: vec![
	// 		SignedPrecommit {
	// 			precommit: Precommit {
	// 				target_hash,
	// 				target_number,
	// 			},
	// 			signature,
	// 			id,
	// 		}
	// 	],
	// };

	// let parent_hash = H256::random();

	// let headers = vec![
	// 	Header {
	// 		parent_hash,
	// 		number: 0,
	// 		state_root: Default::default(),
	// 		extrinsics_root: Default::default(),
	// 		digest: Digest {
	// 			logs: vec![]
	// 		},
	// 	},
	// ];
	// let finalized_block = (block_hash, block_number);
	// let finalized_block_proof = FinalizedBlockProof {
	// 	commit,
	// 	headers,
	// };
	// let challenged_votes = ChallengedVoteSet {
	// 	challenged_votes,
	// 	set_id: 0,
	// 	round: 0,
	// };
	// let previous_challenge = None;

	// // Valid proof.
	// let proof1 = PrevoteChallenge {
	// 	finalized_block,
	// 	finalized_block_proof,
	// 	challenged_votes,
	// 	previous_challenge,
	// };




	// // Invalid proof: same votes.
	// let proof2 = GrandpaEquivocationProof {
	// 	set_id: 0,
	// 	equivocation: Equivocation {
	// 		round_number: 0,
	// 		identity: public.clone(),
	// 		first: (precommit1.clone(), signature1.clone()),
	// 		second: (precommit1.clone(), signature1.clone()),
	// 	},
	// };

	// // Invalid proof: bad signature.
	// let proof3 = GrandpaEquivocationProof {
	// 	set_id: 0,
	// 	equivocation: Equivocation {
	// 		round_number: 0,
	// 		identity: public.clone(),
	// 		first: (precommit1.clone(), signature1.clone()),
	// 		second: (precommit2.clone(), signature1.clone()),
	// 	},
	// };

	// let call1 = Call::report_unjustified_prevotes(proof1);
	// let call2 = Call::report_precommit_equivocation(proof2);
	// let call3 = Call::report_precommit_equivocation(proof3);

	// with_externalities(&mut new_test_ext_sig(authorities), || {
	// 	assert_eq!(Grandpa::validate_unsigned(&call1), TransactionValidity::Valid {
	// 		priority: 10,
	// 		requires: vec![],
	// 		provides: vec![],
	// 		longevity: 18446744073709551615,
	// 		propagate: true,
	// 	});
		// assert_eq!(Grandpa::validate_unsigned(&call2), TransactionValidity::Invalid(0));
		// assert_eq!(Grandpa::validate_unsigned(&call3), TransactionValidity::Invalid(0));
	// });
}
=======
fn schedule_resume_only_when_paused() {
	with_externalities(&mut new_test_ext(vec![(1, 1), (2, 1), (3, 1)]), || {
		System::initialize(&1, &Default::default(), &Default::default(), &Default::default());

		// the set is currently live, resuming it is an error
		assert!(Grandpa::schedule_resume(1).is_err());

		assert_eq!(
			Grandpa::state(),
			StoredState::Live,
		);

		// we schedule a pause to be applied instantly
		Grandpa::schedule_pause(0).unwrap();
		Grandpa::on_finalize(1);
		let _ = System::finalize();

		assert_eq!(
			Grandpa::state(),
			StoredState::Paused,
		);

		// we schedule the set to go back live in 2 blocks
		System::initialize(&2, &Default::default(), &Default::default(), &Default::default());
		Grandpa::schedule_resume(2).unwrap();
		Grandpa::on_finalize(2);
		let _ = System::finalize();

		System::initialize(&3, &Default::default(), &Default::default(), &Default::default());
		Grandpa::on_finalize(3);
		let _ = System::finalize();

		System::initialize(&4, &Default::default(), &Default::default(), &Default::default());
		Grandpa::on_finalize(4);
		let _ = System::finalize();

		// it should be live at block 4
		assert_eq!(
			Grandpa::state(),
			StoredState::Live,
		);
	});
}
>>>>>>> cf98501f
<|MERGE_RESOLUTION|>--- conflicted
+++ resolved
@@ -207,8 +207,86 @@
 	});
 }
 
-#[test]
-<<<<<<< HEAD
+fn schedule_pause_only_when_live() {
+	with_externalities(&mut new_test_ext(vec![(1, 1), (2, 1), (3, 1)]), || {
+		// we schedule a pause at block 1 with delay of 1
+		System::initialize(&1, &Default::default(), &Default::default(), &Default::default());
+		Grandpa::schedule_pause(1).unwrap();
+
+		// we've switched to the pending pause state
+		assert_eq!(
+			Grandpa::state(),
+			StoredState::PendingPause {
+				scheduled_at: 1u64,
+				delay: 1,
+			},
+		);
+
+		Grandpa::on_finalize(1);
+		let _ = System::finalize();
+
+		System::initialize(&2, &Default::default(), &Default::default(), &Default::default());
+
+		// signaling a pause now should fail
+		assert!(Grandpa::schedule_pause(1).is_err());
+
+		Grandpa::on_finalize(2);
+		let _ = System::finalize();
+
+		// after finalizing block 2 the set should have switched to paused state
+		assert_eq!(
+			Grandpa::state(),
+			StoredState::Paused,
+		);
+	});
+}
+
+
+fn schedule_resume_only_when_paused() {
+	with_externalities(&mut new_test_ext(vec![(1, 1), (2, 1), (3, 1)]), || {
+		System::initialize(&1, &Default::default(), &Default::default(), &Default::default());
+
+		// the set is currently live, resuming it is an error
+		assert!(Grandpa::schedule_resume(1).is_err());
+
+		assert_eq!(
+			Grandpa::state(),
+			StoredState::Live,
+		);
+
+		// we schedule a pause to be applied instantly
+		Grandpa::schedule_pause(0).unwrap();
+		Grandpa::on_finalize(1);
+		let _ = System::finalize();
+
+		assert_eq!(
+			Grandpa::state(),
+			StoredState::Paused,
+		);
+
+		// we schedule the set to go back live in 2 blocks
+		System::initialize(&2, &Default::default(), &Default::default(), &Default::default());
+		Grandpa::schedule_resume(2).unwrap();
+		Grandpa::on_finalize(2);
+		let _ = System::finalize();
+
+		System::initialize(&3, &Default::default(), &Default::default(), &Default::default());
+		Grandpa::on_finalize(3);
+		let _ = System::finalize();
+
+		System::initialize(&4, &Default::default(), &Default::default(), &Default::default());
+		Grandpa::on_finalize(4);
+		let _ = System::finalize();
+
+		// it should be live at block 4
+		assert_eq!(
+			Grandpa::state(),
+			StoredState::Live,
+		);
+	});
+}
+
+#[test]
 fn validate_unsigned_works_for_prevote_equivocation() {
 	let (pair, _seed) = ed25519::Pair::generate();
 	let public = pair.public();
@@ -274,44 +352,10 @@
 		});
 		assert_eq!(Grandpa::validate_unsigned(&call2), TransactionValidity::Invalid(0));
 		assert_eq!(Grandpa::validate_unsigned(&call3), TransactionValidity::Invalid(0));
-=======
-fn schedule_pause_only_when_live() {
-	with_externalities(&mut new_test_ext(vec![(1, 1), (2, 1), (3, 1)]), || {
-		// we schedule a pause at block 1 with delay of 1
-		System::initialize(&1, &Default::default(), &Default::default(), &Default::default());
-		Grandpa::schedule_pause(1).unwrap();
-
-		// we've switched to the pending pause state
-		assert_eq!(
-			Grandpa::state(),
-			StoredState::PendingPause {
-				scheduled_at: 1u64,
-				delay: 1,
-			},
-		);
-
-		Grandpa::on_finalize(1);
-		let _ = System::finalize();
-
-		System::initialize(&2, &Default::default(), &Default::default(), &Default::default());
-
-		// signaling a pause now should fail
-		assert!(Grandpa::schedule_pause(1).is_err());
-
-		Grandpa::on_finalize(2);
-		let _ = System::finalize();
-
-		// after finalizing block 2 the set should have switched to paused state
-		assert_eq!(
-			Grandpa::state(),
-			StoredState::Paused,
-		);
->>>>>>> cf98501f
-	});
-}
-
-#[test]
-<<<<<<< HEAD
+	});
+}
+
+#[test]
 fn validate_unsigned_works_for_precommit_equivocation() {
 	let (pair, _seed) = ed25519::Pair::generate();
 	let public = pair.public();
@@ -500,49 +544,4 @@
 		// assert_eq!(Grandpa::validate_unsigned(&call2), TransactionValidity::Invalid(0));
 		// assert_eq!(Grandpa::validate_unsigned(&call3), TransactionValidity::Invalid(0));
 	// });
-}
-=======
-fn schedule_resume_only_when_paused() {
-	with_externalities(&mut new_test_ext(vec![(1, 1), (2, 1), (3, 1)]), || {
-		System::initialize(&1, &Default::default(), &Default::default(), &Default::default());
-
-		// the set is currently live, resuming it is an error
-		assert!(Grandpa::schedule_resume(1).is_err());
-
-		assert_eq!(
-			Grandpa::state(),
-			StoredState::Live,
-		);
-
-		// we schedule a pause to be applied instantly
-		Grandpa::schedule_pause(0).unwrap();
-		Grandpa::on_finalize(1);
-		let _ = System::finalize();
-
-		assert_eq!(
-			Grandpa::state(),
-			StoredState::Paused,
-		);
-
-		// we schedule the set to go back live in 2 blocks
-		System::initialize(&2, &Default::default(), &Default::default(), &Default::default());
-		Grandpa::schedule_resume(2).unwrap();
-		Grandpa::on_finalize(2);
-		let _ = System::finalize();
-
-		System::initialize(&3, &Default::default(), &Default::default(), &Default::default());
-		Grandpa::on_finalize(3);
-		let _ = System::finalize();
-
-		System::initialize(&4, &Default::default(), &Default::default(), &Default::default());
-		Grandpa::on_finalize(4);
-		let _ = System::finalize();
-
-		// it should be live at block 4
-		assert_eq!(
-			Grandpa::state(),
-			StoredState::Live,
-		);
-	});
-}
->>>>>>> cf98501f
+}
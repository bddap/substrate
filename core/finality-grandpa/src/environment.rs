// Copyright 2018-2019 Parity Technologies (UK) Ltd.
// This file is part of Substrate.

// Substrate is free software: you can redistribute it and/or modify
// it under the terms of the GNU General Public License as published by
// the Free Software Foundation, either version 3 of the License, or
// (at your option) any later version.

// Substrate is distributed in the hope that it will be useful,
// but WITHOUT ANY WARRANTY; without even the implied warranty of
// MERCHANTABILITY or FITNESS FOR A PARTICULAR PURPOSE.  See the
// GNU General Public License for more details.

// You should have received a copy of the GNU General Public License
// along with Substrate.  If not, see <http://www.gnu.org/licenses/>.

use std::collections::VecDeque;
use std::iter::FromIterator;
use std::sync::Arc;
use std::time::{Duration, Instant};

use log::{debug, warn, info};
use parity_codec::{Decode, Encode};
use futures::prelude::*;
use tokio_timer::Delay;
use parking_lot::RwLock;

use client::{
	backend::Backend, BlockchainEvents, CallExecutor, Client, error::Error as ClientError
};
use grandpa::{
	BlockNumberOps, Equivocation, Error as GrandpaError, round::State as RoundState,
	voter, voter_set::VoterSet,
};
use runtime_primitives::generic::BlockId;
use runtime_primitives::traits::{
	Block as BlockT, Header as HeaderT, NumberFor, One, Zero, BlockNumberToHash,
};
use substrate_primitives::{Blake2Hasher, ed25519, H256, Pair};
use substrate_telemetry::{telemetry, CONSENSUS_INFO};

use crate::{
	CommandOrError, Commit, Config, Error, Network, Precommit, Prevote,
	PrimaryPropose, NewAuthoritySet, VoterCommand,
};

use consensus_common::SelectChain;

use crate::authorities::SharedAuthoritySet;
use crate::consensus_changes::SharedConsensusChanges;
use crate::justification::GrandpaJustification;
use crate::until_imported::UntilVoteTargetImported;
use fg_primitives::{AuthorityId, AuthoritySignature};

type HistoricalVotes<Block> = grandpa::HistoricalVotes<
	<Block as BlockT>::Hash,
	NumberFor<Block>,
	AuthoritySignature,
	AuthorityId,
>;

/// Data about a completed round. The set of votes that is stored must be
/// minimal, i.e. at most one equivocation is stored per voter.
#[derive(Debug, Clone, Decode, Encode, PartialEq)]
pub struct CompletedRound<Block: BlockT> {
	/// The round number.
	pub number: u64,
	/// The round state (prevote ghost, estimate, finalized, etc.)
	pub state: RoundState<Block::Hash, NumberFor<Block>>,
	/// The target block base used for voting in the round.
	pub base: (Block::Hash, NumberFor<Block>),
	/// All the votes observed in the round.
	pub historical_votes: HistoricalVotes<Block>,
}

// Data about last completed rounds within a single voter set. Stores NUM_LAST_COMPLETED_ROUNDS and always
// contains data about at least one round (genesis).
#[derive(Debug, Clone, PartialEq)]
pub struct CompletedRounds<Block: BlockT> {
	rounds: VecDeque<CompletedRound<Block>>,
	set_id: u64,
	voters: Vec<AuthorityId>,
}


// NOTE: the current strategy for persisting completed rounds is very naive
// (update everything) and we also rely on cloning to do atomic updates,
// therefore this value should be kept small for now.
const NUM_LAST_COMPLETED_ROUNDS: usize = 2;

impl<Block: BlockT> Encode for CompletedRounds<Block> {
	fn encode(&self) -> Vec<u8> {
		let v = Vec::from_iter(&self.rounds);
		(&v, &self.set_id, &self.voters).encode()
	}
}

impl<Block: BlockT> Decode for CompletedRounds<Block> {
	fn decode<I: parity_codec::Input>(value: &mut I) -> Option<Self> {
		<(Vec<CompletedRound<Block>>, u64, Vec<AuthorityId>)>::decode(value)
			.map(|(rounds, set_id, voters)| CompletedRounds {
				rounds: rounds.into(),
				set_id,
				voters,
			})
	}
}

impl<Block: BlockT> CompletedRounds<Block> {
	/// Create a new completed rounds tracker with NUM_LAST_COMPLETED_ROUNDS capacity.
	pub(crate) fn new(
		rounds: VecDeque<CompletedRound<Block>>,
		set_id: u64,
		voters: Vec<AuthorityId>,
	)
		-> CompletedRounds<Block>
	{
		// let voters = voters.current().1.iter().map(|(a, _)| a.clone()).collect();
		CompletedRounds { rounds, set_id, voters }
	}

	/// Get the set-id and voter set of the completed rounds.
	pub fn set_info(&self) -> (u64, &[AuthorityId]) {
		(self.set_id, &self.voters[..])
	}

	/// Iterate over all completed rounds.
	pub fn iter(&self) -> impl Iterator<Item=&CompletedRound<Block>> {
		self.rounds.iter()
	}

	/// Returns the last (latest) completed round.
	pub fn last(&self) -> &CompletedRound<Block> {
		self.rounds.back()
			.expect("inner is never empty; always contains at least genesis; qed")
	}

	/// Push a new completed round, returns false if the given round is older
	/// than the last completed round.
	pub fn push(&mut self, completed_round: CompletedRound<Block>) -> bool {
		if self.last().number >= completed_round.number {
			return false;
		}

		if self.rounds.len() == NUM_LAST_COMPLETED_ROUNDS {
			self.rounds.pop_front();
		}

		self.rounds.push_back(completed_round);

		true
	}
}

/// The state of the current voter set, whether it is currently active or not
/// and information related to the previously completed rounds. Current round
/// voting status is used when restarting the voter, i.e. it will re-use the
/// previous votes for a given round if appropriate (same round and same local
/// key).
#[derive(Debug, Decode, Encode, PartialEq)]
pub enum VoterSetState<Block: BlockT> {
	/// The voter is live, i.e. participating in rounds.
	Live {
		/// The previously completed rounds.
		completed_rounds: CompletedRounds<Block>,
		/// Vote status for the current round.
		current_round: HasVoted<Block>,
	},
	/// The voter is paused, i.e. not casting or importing any votes.
	Paused {
		/// The previously completed rounds.
		completed_rounds: CompletedRounds<Block>,
	},
}

impl<Block: BlockT> VoterSetState<Block> {
	/// Returns the last completed rounds.
	pub(crate) fn completed_rounds(&self) -> CompletedRounds<Block> {
		match self {
			VoterSetState::Live { completed_rounds, .. } =>
				completed_rounds.clone(),
			VoterSetState::Paused { completed_rounds } =>
				completed_rounds.clone(),
		}
	}

	/// Returns the last completed round.
	pub(crate) fn last_completed_round(&self) -> CompletedRound<Block> {
		match self {
			VoterSetState::Live { completed_rounds, .. } =>
				completed_rounds.last().clone(),
			VoterSetState::Paused { completed_rounds } =>
				completed_rounds.last().clone(),
		}
	}
}

/// Whether we've voted already during a prior run of the program.
#[derive(Debug, Decode, Encode, PartialEq)]
pub enum HasVoted<Block: BlockT> {
	/// Has not voted already in this round.
	No,
	/// Has voted in this round.
	Yes(AuthorityId, Vote<Block>),
}

/// The votes cast by this voter already during a prior run of the program.
#[derive(Debug, Clone, Decode, Encode, PartialEq)]
pub enum Vote<Block: BlockT> {
	/// Has cast a proposal.
	Propose(PrimaryPropose<Block>),
	/// Has cast a prevote.
	Prevote(Option<PrimaryPropose<Block>>, Prevote<Block>),
	/// Has cast a precommit (implies prevote.)
	Precommit(Option<PrimaryPropose<Block>>, Prevote<Block>, Precommit<Block>),
}

impl<Block: BlockT> HasVoted<Block> {
	/// Returns the proposal we should vote with (if any.)
	pub fn propose(&self) -> Option<&PrimaryPropose<Block>> {
		match self {
			HasVoted::Yes(_, Vote::Propose(propose)) =>
				Some(propose),
			HasVoted::Yes(_, Vote::Prevote(propose, _)) | HasVoted::Yes(_, Vote::Precommit(propose, _, _)) =>
				propose.as_ref(),
			_ => None,
		}
	}

	/// Returns the prevote we should vote with (if any.)
	pub fn prevote(&self) -> Option<&Prevote<Block>> {
		match self {
			HasVoted::Yes(_, Vote::Prevote(_, prevote)) | HasVoted::Yes(_, Vote::Precommit(_, prevote, _)) =>
				Some(prevote),
			_ => None,
		}
	}

	/// Returns the precommit we should vote with (if any.)
	pub fn precommit(&self) -> Option<&Precommit<Block>> {
		match self {
			HasVoted::Yes(_, Vote::Precommit(_, _, precommit)) =>
				Some(precommit),
			_ => None,
		}
	}

	/// Returns true if the voter can still propose, false otherwise.
	pub fn can_propose(&self) -> bool {
		self.propose().is_none()
	}

	/// Returns true if the voter can still prevote, false otherwise.
	pub fn can_prevote(&self) -> bool {
		self.prevote().is_none()
	}

	/// Returns true if the voter can still precommit, false otherwise.
	pub fn can_precommit(&self) -> bool {
		self.precommit().is_none()
	}
}

/// A voter set state meant to be shared safely across multiple owners.
#[derive(Clone)]
pub struct SharedVoterSetState<Block: BlockT> {
	inner: Arc<RwLock<VoterSetState<Block>>>,
}

impl<Block: BlockT> From<VoterSetState<Block>> for SharedVoterSetState<Block> {
	fn from(set_state: VoterSetState<Block>) -> Self {
		SharedVoterSetState::new(set_state)
	}
}

impl<Block: BlockT> SharedVoterSetState<Block> {
	/// Create a new shared voter set tracker with the given state.
	pub(crate) fn new(state: VoterSetState<Block>) -> Self {
		SharedVoterSetState { inner: Arc::new(RwLock::new(state)) }
	}

	/// Read the inner voter set state.
	pub(crate) fn read(&self) -> parking_lot::RwLockReadGuard<VoterSetState<Block>> {
		self.inner.read()
	}

	/// Return vote status information for the current round.
	pub(crate) fn has_voted(&self) -> HasVoted<Block> {
		match &*self.inner.read() {
			VoterSetState::Live { current_round: HasVoted::Yes(id, vote), .. } =>
				HasVoted::Yes(id.clone(), vote.clone()),
			_ => HasVoted::No,
		}
	}

	// NOTE: not exposed outside of this module intentionally.
	fn with<F, R>(&self, f: F) -> R
		where F: FnOnce(&mut VoterSetState<Block>) -> R
	{
		f(&mut *self.inner.write())
	}
}

/// The environment we run GRANDPA in.
pub(crate) struct Environment<B, E, Block: BlockT, N: Network<Block>, RA, SC> {
	pub(crate) inner: Arc<Client<B, E, Block, RA>>,
	pub(crate) select_chain: SC,
	pub(crate) voters: Arc<VoterSet<AuthorityId>>,
	pub(crate) config: Config,
	pub(crate) authority_set: SharedAuthoritySet<Block::Hash, NumberFor<Block>>,
	pub(crate) consensus_changes: SharedConsensusChanges<Block::Hash, NumberFor<Block>>,
	pub(crate) network: crate::communication::NetworkBridge<Block, N>,
	pub(crate) set_id: u64,
	pub(crate) voter_set_state: SharedVoterSetState<Block>,
}

impl<B, E, Block: BlockT, N: Network<Block>, RA, SC> Environment<B, E, Block, N, RA, SC> {
	/// Updates the voter set state using the given closure. The write lock is
	/// held during evaluation of the closure and the environment's voter set
	/// state is set to its result if successful.
	pub(crate) fn update_voter_set_state<F>(&self, f: F) -> Result<(), Error> where
		F: FnOnce(&VoterSetState<Block>) -> Result<Option<VoterSetState<Block>>, Error>
	{
		self.voter_set_state.with(|voter_set_state| {
			if let Some(set_state) = f(&voter_set_state)? {
				*voter_set_state = set_state;
			}
			Ok(())
		})
	}
}

impl<Block: BlockT<Hash=H256>, B, E, N, RA, SC>
	grandpa::Chain<Block::Hash, NumberFor<Block>>
for Environment<B, E, Block, N, RA, SC>
where
	Block: 'static,
	B: Backend<Block, Blake2Hasher> + 'static,
	E: CallExecutor<Block, Blake2Hasher> + 'static,
	N: Network<Block> + 'static,
	N::In: 'static,
	SC: SelectChain<Block> + 'static,
	NumberFor<Block>: BlockNumberOps,
{
	fn ancestry(&self, base: Block::Hash, block: Block::Hash) -> Result<Vec<Block::Hash>, GrandpaError> {
		ancestry(&self.inner, base, block)
	}

	fn best_chain_containing(&self, block: Block::Hash) -> Option<(Block::Hash, NumberFor<Block>)> {
		// NOTE: when we finalize an authority set change through the sync protocol the voter is
		//       signaled asynchronously. therefore the voter could still vote in the next round
		//       before activating the new set. the `authority_set` is updated immediately thus we
		//       restrict the voter based on that.
		if self.set_id != self.authority_set.inner().read().current().0 {
			return None;
		}

		// we refuse to vote beyond the current limit number where transitions are scheduled to
		// occur.
		// once blocks are finalized that make that transition irrelevant or activate it,
		// we will proceed onwards. most of the time there will be no pending transition.
		let limit = self.authority_set.current_limit();
		debug!(target: "afg", "Finding best chain containing block {:?} with number limit {:?}", block, limit);

		match self.select_chain.finality_target(block, None) {
			Ok(Some(mut best_hash)) => {
				let base_header = self.inner.header(&BlockId::Hash(block)).ok()?
					.expect("Header known to exist after `best_containing` call; qed");

				if let Some(limit) = limit {
					// this is a rare case which might cause issues,
					// might be better to return the header itself.
					if *base_header.number() > limit {
						debug!(target: "afg", "Encountered error finding best chain containing {:?} with limit {:?}: target block is after limit",
							block,
							limit,
						);
						return None;
					}
				}

				let mut best_header = self.inner.header(&BlockId::Hash(best_hash)).ok()?
					.expect("Header known to exist after `best_containing` call; qed");

				// we target a vote towards 3/4 of the unfinalized chain (rounding up)
				let target = {
					let two = NumberFor::<Block>::one() + One::one();
					let three = two + One::one();
					let four = three + One::one();

					let diff = *best_header.number() - *base_header.number();
					let diff = ((diff * three) + two) / four;

					*base_header.number() + diff
				};

				// unless our vote is currently being limited due to a pending change
				let target = limit.map(|limit| limit.min(target)).unwrap_or(target);

				// walk backwards until we find the target block
				loop {
					if *best_header.number() < target { unreachable!(); }
					if *best_header.number() == target {
						return Some((best_hash, *best_header.number()));
					}

					best_hash = *best_header.parent_hash();
					best_header = self.inner.header(&BlockId::Hash(best_hash)).ok()?
						.expect("Header known to exist after `best_containing` call; qed");
				}
			},
			Ok(None) => {
				debug!(target: "afg", "Encountered error finding best chain containing {:?}: couldn't find target block", block);
				None
			}
			Err(e) => {
				debug!(target: "afg", "Encountered error finding best chain containing {:?}: {:?}", block, e);
				None
			}
		}
	}
}


pub(crate) fn ancestry<B, Block: BlockT<Hash=H256>, E, RA>(
	client: &Client<B, E, Block, RA>,
	base: Block::Hash,
	block: Block::Hash,
) -> Result<Vec<Block::Hash>, GrandpaError> where
	B: Backend<Block, Blake2Hasher>,
	E: CallExecutor<Block, Blake2Hasher>,
{
	if base == block { return Err(GrandpaError::NotDescendent) }

	let tree_route_res = ::client::blockchain::tree_route(
		#[allow(deprecated)]
		client.backend().blockchain(),
		BlockId::Hash(block),
		BlockId::Hash(base),
	);

	let tree_route = match tree_route_res {
		Ok(tree_route) => tree_route,
		Err(e) => {
			debug!(target: "afg", "Encountered error computing ancestry between block {:?} and base {:?}: {:?}",
				   block, base, e);

			return Err(GrandpaError::NotDescendent);
		}
	};

	if tree_route.common_block().hash != base {
		return Err(GrandpaError::NotDescendent);
	}

	// skip one because our ancestry is meant to start from the parent of `block`,
	// and `tree_route` includes it.
	Ok(tree_route.retracted().iter().skip(1).map(|e| e.hash).collect())
}

impl<B, E, Block: BlockT<Hash=H256>, N, RA, SC>
	voter::Environment<Block::Hash, NumberFor<Block>>
for Environment<B, E, Block, N, RA, SC>
where
	Block: 'static,
	B: Backend<Block, Blake2Hasher> + 'static,
	E: CallExecutor<Block, Blake2Hasher> + 'static + Send + Sync,
	N: Network<Block> + 'static + Send,
	N::In: 'static + Send,
	RA: 'static + Send + Sync,
	SC: SelectChain<Block> + 'static,
	NumberFor<Block>: BlockNumberOps,
{
	type Timer = Box<dyn Future<Item = (), Error = Self::Error> + Send>;
	type Id = AuthorityId;
	type Signature = ed25519::Signature;

	// regular round message streams
	type In = Box<dyn Stream<
		Item = ::grandpa::SignedMessage<Block::Hash, NumberFor<Block>, Self::Signature, Self::Id>,
		Error = Self::Error,
	> + Send>;
	type Out = Box<dyn Sink<
		SinkItem = ::grandpa::Message<Block::Hash, NumberFor<Block>>,
		SinkError = Self::Error,
	> + Send>;

	type Error = CommandOrError<Block::Hash, NumberFor<Block>>;

	fn round_data(
		&self,
		round: u64
	) -> voter::RoundData<Self::Id, Self::Timer, Self::In, Self::Out> {
		let now = Instant::now();
		let prevote_timer = Delay::new(now + self.config.gossip_duration * 2);
		let precommit_timer = Delay::new(now + self.config.gossip_duration * 4);

		let local_key = self.config.local_key.as_ref()
			.filter(|pair| self.voters.contains_key(&pair.public().into()));

		let (incoming, outgoing) = self.network.round_communication(
			crate::communication::Round(round),
			crate::communication::SetId(self.set_id),
			self.voters.clone(),
			local_key.cloned(),
			self.voter_set_state.has_voted(),
		);

		// schedule incoming messages from the network to be held until
		// corresponding blocks are imported.
		let incoming = Box::new(UntilVoteTargetImported::new(
			self.inner.import_notification_stream(),
			self.inner.clone(),
			incoming,
		).map_err(Into::into));

		// schedule network message cleanup when sink drops.
		let outgoing = Box::new(outgoing.sink_map_err(Into::into));

		voter::RoundData {
			voter_id: self.config.local_key.as_ref().map(|pair| pair.public().clone()),
			prevote_timer: Box::new(prevote_timer.map_err(|e| Error::Timer(e).into())),
			precommit_timer: Box::new(precommit_timer.map_err(|e| Error::Timer(e).into())),
			incoming,
			outgoing,
		}
	}

	fn proposed(&self, _round: u64, propose: PrimaryPropose<Block>) -> Result<(), Self::Error> {
		let local_id = self.config.local_key.as_ref()
			.map(|pair| pair.public().into())
			.filter(|id| self.voters.contains_key(&id));

		let local_id = match local_id {
			Some(id) => id,
			None => return Ok(()),
		};

		self.update_voter_set_state(|voter_set_state| {
			let completed_rounds = match voter_set_state {
				VoterSetState::Live { completed_rounds, current_round: HasVoted::No } => completed_rounds,
				VoterSetState::Live { current_round, .. } if !current_round.can_propose() => {
					// we've already proposed in this round (in a previous run),
					// ignore the given vote and don't update the voter set
					// state
					return Ok(None);
				},
				_ => {
					let msg = "Voter proposing after prevote/precommit or while paused.";
					return Err(Error::Safety(msg.to_string()));
				},
			};

			let set_state = VoterSetState::<Block>::Live {
				completed_rounds: completed_rounds.clone(),
				current_round: HasVoted::Yes(local_id, Vote::Propose(propose)),
			};

			#[allow(deprecated)]
			crate::aux_schema::write_voter_set_state(&**self.inner.backend(), &set_state)?;

			Ok(Some(set_state))
		})?;

		Ok(())
	}

	fn prevoted(&self, _round: u64, prevote: Prevote<Block>) -> Result<(), Self::Error> {
		let local_id = self.config.local_key.as_ref()
			.map(|pair| pair.public().into())
			.filter(|id| self.voters.contains_key(&id));

		let local_id = match local_id {
			Some(id) => id,
			None => return Ok(()),
		};

		self.update_voter_set_state(|voter_set_state| {
			let (completed_rounds, propose) = match voter_set_state {
				VoterSetState::Live { completed_rounds, current_round: HasVoted::No } =>
					(completed_rounds, None),
				VoterSetState::Live { completed_rounds, current_round: HasVoted::Yes(_, Vote::Propose(propose)) } =>
					(completed_rounds, Some(propose)),
				VoterSetState::Live { current_round, .. } if !current_round.can_prevote() => {
					// we've already prevoted in this round (in a previous run),
					// ignore the given vote and don't update the voter set
					// state
					return Ok(None);
				},
				_ => {
					let msg = "Voter prevoting after precommit or while paused.";
					return Err(Error::Safety(msg.to_string()));
				},
			};

			let set_state = VoterSetState::<Block>::Live {
				completed_rounds: completed_rounds.clone(),
				current_round: HasVoted::Yes(local_id, Vote::Prevote(propose.cloned(), prevote)),
			};

			#[allow(deprecated)]
			crate::aux_schema::write_voter_set_state(&**self.inner.backend(), &set_state)?;

			Ok(Some(set_state))
		})?;

		Ok(())
	}

	fn precommitted(&self, _round: u64, precommit: Precommit<Block>) -> Result<(), Self::Error> {
		let local_id = self.config.local_key.as_ref()
			.map(|pair| pair.public().into())
			.filter(|id| self.voters.contains_key(&id));

		let local_id = match local_id {
			Some(id) => id,
			None => return Ok(()),
		};

		self.update_voter_set_state(|voter_set_state| {
			let (completed_rounds, propose, prevote) = match voter_set_state {
				VoterSetState::Live { completed_rounds, current_round: HasVoted::Yes(_, Vote::Prevote(propose, prevote)) } =>
					(completed_rounds, propose, prevote),
				VoterSetState::Live { current_round, .. } if !current_round.can_precommit() => {
					// we've already precommitted in this round (in a previous run),
					// ignore the given vote and don't update the voter set
					// state
					return Ok(None);
				},
				_ => {
					let msg = "Voter precommitting while paused.";
					return Err(Error::Safety(msg.to_string()));
				}
			};

			let set_state = VoterSetState::<Block>::Live {
				completed_rounds: completed_rounds.clone(),
				current_round: HasVoted::Yes(local_id, Vote::Precommit(propose.clone(), prevote.clone(), precommit)),
			};

			#[allow(deprecated)]
			crate::aux_schema::write_voter_set_state(&**self.inner.backend(), &set_state)?;

			Ok(Some(set_state))
		})?;

		Ok(())
	}

	fn completed(
		&self,
		round: u64,
		state: RoundState<Block::Hash, NumberFor<Block>>,
		base: (Block::Hash, NumberFor<Block>),
		historical_votes: &HistoricalVotes<Block>,
	) -> Result<(), Self::Error> {
		debug!(
			target: "afg", "Voter {} completed round {} in set {}. Estimate = {:?}, Finalized in round = {:?}",
			self.config.name(),
			round,
			self.set_id,
			state.estimate.as_ref().map(|e| e.1),
			state.finalized.as_ref().map(|e| e.1),
		);

		self.update_voter_set_state(|voter_set_state| {
			let mut completed_rounds = voter_set_state.completed_rounds();

			// TODO: Future integration will store the prevote and precommit index. See #2611.
			let votes = historical_votes.seen().clone();

			// NOTE: the Environment assumes that rounds are *always* completed in-order.
			if !completed_rounds.push(CompletedRound {
				number: round,
				state: state.clone(),
				base,
<<<<<<< HEAD
				historical_votes: historical_votes.clone(),
=======
				votes,
>>>>>>> dd3cab9b
			}) {
				let msg = "Voter completed round that is older than the last completed round.";
				return Err(Error::Safety(msg.to_string()));
			};

			let set_state = VoterSetState::<Block>::Live {
				completed_rounds,
				current_round: HasVoted::No,
			};

			#[allow(deprecated)]
			crate::aux_schema::write_voter_set_state(&**self.inner.backend(), &set_state)?;

			Ok(Some(set_state))
		})?;

		Ok(())
	}

	fn finalize_block(&self, hash: Block::Hash, number: NumberFor<Block>, round: u64, commit: Commit<Block>) -> Result<(), Self::Error> {
		use client::blockchain::HeaderBackend;

		#[allow(deprecated)]
		let blockchain = self.inner.backend().blockchain();
		let status = blockchain.info();
		if number <= status.finalized_number && blockchain.hash(number)? == Some(hash) {
			// This can happen after a forced change (triggered by the finality tracker when finality is stalled), since
			// the voter will be restarted at the median last finalized block, which can be lower than the local best
			// finalized block.
			warn!(target: "afg", "Re-finalized block #{:?} ({:?}) in the canonical chain, current best finalized is #{:?}",
				  hash,
				  number,
				  status.finalized_number,
			);

			return Ok(());
		}

		finalize_block(
			&*self.inner,
			&self.authority_set,
			&self.consensus_changes,
			Some(self.config.justification_period.into()),
			hash,
			number,
			(round, commit).into(),
		)
	}

	fn round_commit_timer(&self) -> Self::Timer {
		use rand::{thread_rng, Rng};

		//random between 0-1 seconds.
		let delay: u64 = thread_rng().gen_range(0, 1000);
		Box::new(Delay::new(
			Instant::now() + Duration::from_millis(delay)
		).map_err(|e| Error::Timer(e).into()))
	}

	fn prevote_equivocation(
		&self,
		_round: u64,
		equivocation: ::grandpa::Equivocation<Self::Id, Prevote<Block>, Self::Signature>
	) {
		warn!(target: "afg", "Detected prevote equivocation in the finality worker: {:?}", equivocation);
		// nothing yet; this could craft misbehavior reports of some kind.
	}

	fn precommit_equivocation(
		&self,
		_round: u64,
		equivocation: Equivocation<Self::Id, Precommit<Block>, Self::Signature>
	) {
		warn!(target: "afg", "Detected precommit equivocation in the finality worker: {:?}", equivocation);
		// nothing yet
	}
}

pub(crate) enum JustificationOrCommit<Block: BlockT> {
	Justification(GrandpaJustification<Block>),
	Commit((u64, Commit<Block>)),
}

impl<Block: BlockT> From<(u64, Commit<Block>)> for JustificationOrCommit<Block> {
	fn from(commit: (u64, Commit<Block>)) -> JustificationOrCommit<Block> {
		JustificationOrCommit::Commit(commit)
	}
}

impl<Block: BlockT> From<GrandpaJustification<Block>> for JustificationOrCommit<Block> {
	fn from(justification: GrandpaJustification<Block>) -> JustificationOrCommit<Block> {
		JustificationOrCommit::Justification(justification)
	}
}

/// Finalize the given block and apply any authority set changes. If an
/// authority set change is enacted then a justification is created (if not
/// given) and stored with the block when finalizing it.
/// This method assumes that the block being finalized has already been imported.
pub(crate) fn finalize_block<B, Block: BlockT<Hash=H256>, E, RA>(
	client: &Client<B, E, Block, RA>,
	authority_set: &SharedAuthoritySet<Block::Hash, NumberFor<Block>>,
	consensus_changes: &SharedConsensusChanges<Block::Hash, NumberFor<Block>>,
	justification_period: Option<NumberFor<Block>>,
	hash: Block::Hash,
	number: NumberFor<Block>,
	justification_or_commit: JustificationOrCommit<Block>,
) -> Result<(), CommandOrError<Block::Hash, NumberFor<Block>>> where
	B: Backend<Block, Blake2Hasher>,
	E: CallExecutor<Block, Blake2Hasher> + Send + Sync,
	RA: Send + Sync,
{
	// lock must be held through writing to DB to avoid race
	let mut authority_set = authority_set.inner().write();

	// FIXME #1483: clone only when changed
	let old_authority_set = authority_set.clone();
	// holds the old consensus changes in case it is changed below, needed for
	// reverting in case of failure
	let mut old_consensus_changes = None;

	let mut consensus_changes = consensus_changes.lock();
	let canon_at_height = |canon_number| {
		// "true" because the block is finalized
		canonical_at_height(client, (hash, number), true, canon_number)
	};

	let update_res: Result<_, Error> = client.lock_import_and_run(|import_op| {
		let status = authority_set.apply_standard_changes(
			hash,
			number,
			&is_descendent_of(client, None),
		).map_err(|e| Error::Safety(e.to_string()))?;

		// check if this is this is the first finalization of some consensus changes
		let (alters_consensus_changes, finalizes_consensus_changes) = consensus_changes
			.finalize((number, hash), &canon_at_height)?;

		if alters_consensus_changes {
			old_consensus_changes = Some(consensus_changes.clone());

			let write_result = crate::aux_schema::update_consensus_changes(
				&*consensus_changes,
				|insert| client.apply_aux(import_op, insert, &[]),
			);

			if let Err(e) = write_result {
				warn!(target: "finality", "Failed to write updated consensus changes to disk. Bailing.");
				warn!(target: "finality", "Node is in a potentially inconsistent state.");

				return Err(e.into());
			}
		}

		// NOTE: this code assumes that honest voters will never vote past a
		// transition block, thus we don't have to worry about the case where
		// we have a transition with `effective_block = N`, but we finalize
		// `N+1`. this assumption is required to make sure we store
		// justifications for transition blocks which will be requested by
		// syncing clients.
		let justification = match justification_or_commit {
			JustificationOrCommit::Justification(justification) => Some(justification.encode()),
			JustificationOrCommit::Commit((round_number, commit)) => {
				let mut justification_required =
					// justification is always required when block that enacts new authorities
					// set is finalized
					status.new_set_block.is_some() ||
					// justification is required when consensus changes are finalized
					finalizes_consensus_changes;

				// justification is required every N blocks to be able to prove blocks
				// finalization to remote nodes
				if !justification_required {
					if let Some(justification_period) = justification_period {
						let last_finalized_number = client.info().chain.finalized_number;
						justification_required =
							(!last_finalized_number.is_zero() || number - last_finalized_number == justification_period) &&
							(last_finalized_number / justification_period != number / justification_period);
					}
				}

				if justification_required {
					let justification = GrandpaJustification::from_commit(
						client,
						round_number,
						commit,
					)?;

					Some(justification.encode())
				} else {
					None
				}
			},
		};

		debug!(target: "afg", "Finalizing blocks up to ({:?}, {})", number, hash);

		// ideally some handle to a synchronization oracle would be used
		// to avoid unconditionally notifying.
		client.apply_finality(import_op, BlockId::Hash(hash), justification, true).map_err(|e| {
			warn!(target: "finality", "Error applying finality to block {:?}: {:?}", (hash, number), e);
			e
		})?;
		telemetry!(CONSENSUS_INFO; "afg.finalized_blocks_up_to";
			"number" => ?number, "hash" => ?hash,
		);

		let new_authorities = if let Some((canon_hash, canon_number)) = status.new_set_block {
			// the authority set has changed.
			let (new_id, set_ref) = authority_set.current();

			if set_ref.len() > 16 {
				info!("Applying GRANDPA set change to new set with {} authorities", set_ref.len());
			} else {
				info!("Applying GRANDPA set change to new set {:?}", set_ref);
			}

			telemetry!(CONSENSUS_INFO; "afg.generating_new_authority_set";
				"number" => ?canon_number, "hash" => ?canon_hash,
				"authorities" => ?set_ref.to_vec(),
				"set_id" => ?new_id,
			);
			Some(NewAuthoritySet {
				canon_hash,
				canon_number,
				set_id: new_id,
				authorities: set_ref.to_vec(),
			})
		} else {
			None
		};

		if status.changed {
			let write_result = crate::aux_schema::update_authority_set::<Block, _, _>(
				&authority_set,
				new_authorities.as_ref(),
				|insert| client.apply_aux(import_op, insert, &[]),
			);

			if let Err(e) = write_result {
				warn!(target: "finality", "Failed to write updated authority set to disk. Bailing.");
				warn!(target: "finality", "Node is in a potentially inconsistent state.");

				return Err(e.into());
			}
		}

		Ok(new_authorities.map(VoterCommand::ChangeAuthorities))
	});

	match update_res {
		Ok(Some(command)) => Err(CommandOrError::VoterCommand(command)),
		Ok(None) => Ok(()),
		Err(e) => {
			*authority_set = old_authority_set;

			if let Some(old_consensus_changes) = old_consensus_changes {
				*consensus_changes = old_consensus_changes;
			}

			Err(CommandOrError::Error(e))
		}
	}
}

/// Using the given base get the block at the given height on this chain. The
/// target block must be an ancestor of base, therefore `height <= base.height`.
pub(crate) fn canonical_at_height<B, E, Block: BlockT<Hash=H256>, RA>(
	client: &Client<B, E, Block, RA>,
	base: (Block::Hash, NumberFor<Block>),
	base_is_canonical: bool,
	height: NumberFor<Block>,
) -> Result<Option<Block::Hash>, ClientError> where
	B: Backend<Block, Blake2Hasher>,
	E: CallExecutor<Block, Blake2Hasher> + Send + Sync,
{
	if height > base.1 {
		return Ok(None);
	}

	if height == base.1 {
		if base_is_canonical {
			return Ok(Some(base.0));
		} else {
			return Ok(client.block_number_to_hash(height));
		}
	} else if base_is_canonical {
		return Ok(client.block_number_to_hash(height));
	}

	let one = NumberFor::<Block>::one();

	// start by getting _canonical_ block with number at parent position and then iterating
	// backwards by hash.
	let mut current = match client.header(&BlockId::Number(base.1 - one))? {
		Some(header) => header,
		_ => return Ok(None),
	};

	// we've already checked that base > height above.
	let mut steps = base.1 - height - one;

	while steps > NumberFor::<Block>::zero() {
		current = match client.header(&BlockId::Hash(*current.parent_hash()))? {
			Some(header) => header,
			_ => return Ok(None),
		};

		steps -= one;
	}

	Ok(Some(current.hash()))
}

/// Returns a function for checking block ancestry, the returned function will
/// return `true` if the given hash (second parameter) is a descendent of the
/// base (first parameter). If the `current` parameter is defined, it should
/// represent the current block `hash` and its `parent hash`, if given the
/// function that's returned will assume that `hash` isn't part of the local DB
/// yet, and all searches in the DB will instead reference the parent.
pub fn is_descendent_of<'a, B, E, Block: BlockT<Hash=H256>, RA>(
	client: &'a Client<B, E, Block, RA>,
	current: Option<(&'a H256, &'a H256)>,
) -> impl Fn(&H256, &H256) -> Result<bool, client::error::Error> + 'a
where B: Backend<Block, Blake2Hasher>,
	  E: CallExecutor<Block, Blake2Hasher> + Send + Sync,
{
	move |base, hash| {
		if base == hash { return Ok(false); }

		let mut hash = hash;
		if let Some((current_hash, current_parent_hash)) = current {
			if base == current_hash { return Ok(false); }
			if hash == current_hash {
				if base == current_parent_hash {
					return Ok(true);
				} else {
					hash = current_parent_hash;
				}
			}
		}

		let tree_route = client::blockchain::tree_route(
			#[allow(deprecated)]
			client.backend().blockchain(),
			BlockId::Hash(*hash),
			BlockId::Hash(*base),
		)?;

		Ok(tree_route.common_block().hash == *base)
	}
}<|MERGE_RESOLUTION|>--- conflicted
+++ resolved
@@ -666,19 +666,12 @@
 		self.update_voter_set_state(|voter_set_state| {
 			let mut completed_rounds = voter_set_state.completed_rounds();
 
-			// TODO: Future integration will store the prevote and precommit index. See #2611.
-			let votes = historical_votes.seen().clone();
-
 			// NOTE: the Environment assumes that rounds are *always* completed in-order.
 			if !completed_rounds.push(CompletedRound {
 				number: round,
 				state: state.clone(),
 				base,
-<<<<<<< HEAD
 				historical_votes: historical_votes.clone(),
-=======
-				votes,
->>>>>>> dd3cab9b
 			}) {
 				let msg = "Voter completed round that is older than the last completed round.";
 				return Err(Error::Safety(msg.to_string()));

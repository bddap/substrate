--- conflicted
+++ resolved
@@ -56,16 +56,11 @@
 use parity_codec::Decode;
 use srml_support::{decl_storage, decl_module, Parameter, storage::StorageValue};
 use primitives::{
-<<<<<<< HEAD
 	traits::{
 		SaturatedConversion, Saturating, Zero, One, Member, Verify,
-		ValidateUnsigned, Header
+		ValidateUnsigned, Header, TypedKey
 	},
 	generic::DigestItem, transaction_validity::TransactionValidity
-=======
-	traits::{SaturatedConversion, Saturating, Zero, One, Member, TypedKey},
-	generic::DigestItem,
->>>>>>> c3a07911
 };
 use timestamp::OnTimestampSet;
 #[cfg(feature = "std")]
@@ -167,8 +162,7 @@
 	type HandleReport: HandleReport;
 
 	/// The identifier type for an authority.
-<<<<<<< HEAD
-	type AuthorityId: Member + Parameter + Default;
+	type AuthorityId: Member + Parameter + TypedKey + Default;
 
 	/// The signature type for an authority.
 	type Signature: Verify<Signer = Self::AuthorityId> + Parameter;
@@ -235,9 +229,6 @@
 			_ => TransactionValidity::Invalid(0),
 		}
 	}
-=======
-	type AuthorityId: Member + Parameter + TypedKey + Default;
->>>>>>> c3a07911
 }
 
 decl_storage! {
@@ -275,12 +266,8 @@
 }
 
 impl<T: Trait> session::OneSessionHandler<T::AccountId> for Module<T> {
-<<<<<<< HEAD
 	type Key = <T::Signature as Verify>::Signer;
-=======
-	type Key = T::AuthorityId;
-
->>>>>>> c3a07911
+
 	fn on_new_session<'a, I: 'a>(changed: bool, validators: I)
 		where I: Iterator<Item=(&'a T::AccountId, <T::Signature as Verify>::Signer)>
 	{
